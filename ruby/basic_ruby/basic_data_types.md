--- conflicted
+++ resolved
@@ -4,15 +4,9 @@
 
 For all of the examples throughout this lesson, feel free to follow along in irb or [replit.com](https://replit.com/languages/ruby) (an online REPL environment) to get a better feel for how they work.
 
-<<<<<<< HEAD
 ### Lesson overview
 
 This section contains a general overview of topics that you will learn in this lesson.
-=======
-### Learning outcomes
-
-By the end of this lesson, you should be able to do the following:
->>>>>>> 51f52da3
 
 - List the basic arithmetic operators and what they do.
 - Describe the difference between an integer and a float and how to convert between the two.
