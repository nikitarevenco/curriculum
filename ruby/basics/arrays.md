<!--Chris Pine covers:
* array literals
* accessing via index
* #each & #times methods
* #to_s, #join
* #push/#pop, #last, #length-->

<!--I add:
* array initializing
* negative indices
* shift/unshift
* concatenating/substracting
* set operations?
* other methods-->

# Arrays
At the beginning of this section, you learned about creating and manipulating individual instances of number and string objects. In real-world development, where you'll be working with dozens (and even hundreds!) of such objects and variables, working with individual instances will be tedious, if not impossible.

One way Ruby allows you to represent a collection of such objects is with the use of **arrays**. Rather than working on individual objects at a time, an array allows you to create and manipulate an ordered and indexed collection of such objects (known as **elements** within the array) as a list. An array can contain any combination of Ruby objects (including other arrays), though it is advised that you keep similar objects in any one array.

## Learning outcomes
*Look through these now and then use them to test yourself after doing the assignment*

* The student understands what an array is
* The student knows how to create an array
* The student knows how to access data in an array
<<<<<<< HEAD
* The student knows basic methods for adding/removing data to an array
=======
* The student knows the different methods for adding data to an array
* The student knows the different methods for removing data from an array
* The student knows the different methods for iterating through an array
>>>>>>> 539b3826

## Creating arrays
Here are two basic arrays:

```
<<<<<<< HEAD
num_array = [1, 2, 3, 4, 5]
str_array = ["This", "is", "a", "small", "array"]

num_array.length        #=> 5
str_array.length        #=> 5
```

Both arrays have five elements. The first array contains integers separated by commas, while the second array contains strings. Arrays are commonly created with an **array literal**. In Ruby, a literal is a special syntax used to create instances of an object. For the array, that is the square brackets.
=======
integer_array = [1, 2, 3, 4, 5]

string_array = ["This", "is", "a", "small", "array"]
```

Both arrays have five elements. The first array contains integers separated by commas, while the second array contains strings. Arrays are commonly created with an *array literal*. In Ruby, a literal is a special syntax used to create instances of an object. For the array, that is the square brackets.
>>>>>>> 539b3826

An array can also be created by calling the `#new` method and 0-2 arguments, including initial size and a default object:

```
Array.new               #=> []
Array.new(3)            #=> [nil, nil, nil]
Array.new(3, "Hello")   #=> ["Hello", "Hello", "Hello"]
Array.new(3, Array.new) #=> [[], [], []]
```

## Basic Methods
<<<<<<< HEAD
Ruby gives you many methods to manipulate arrays and their contents, many of which are beyond the scope of this article. For full documentation, go to [http://ruby-doc.org/](http://ruby-doc.org/), click on "Core API", and scroll down to Classes: Array. There, you'll find the most up-to-date documentation on the various methods available to Ruby arrays, along with explanations.

Calling `#methods` on an array will also yield a long list of available methods, like so:

```
num_array.methods       #=> A very long list of methods
```

### Accessing element
Like most other programming languages, Ruby arrays use **zero-based indexing**. As you learned in Chris Pine's tutorial, accessing an array's element is as simple as calling the `#[]` method with the **index**, or position, you desire. Recall that calling an invalid position will result in `nil`. Ruby also allows the use of negative indices, which return elements starting from the *end* of an array at [-1].

```
str_array = ["This", "is", "a", "small", "array"]

str_array[-1]           #=> "array"
str_array[-2]           #=> "small"
```

Finally, Ruby provides the `#first` and `#last` methods, which should be self-explanatory. What may not be obvious, however, is that these methods can take an argument that will return a *new* array.

```
str_array = ["This", "is", "a", "small", "array"]

str_array.first         #=> "This"
str_array.first(2)      #=> ["This", "is"]
```

### Adding and removing elements
Adding an element to an existing array is as simple at calling `#push` or the shovel operator `<<`. Both methods will add elements to the end of an array and return that array, so the methods can be chained. The `#pop` method will remove an element from the end of an array and return that element, rather than returning the array. Therefore, it cannot be chained.

```
num_array = [1, 2]

num_array.push(3, 4)      #=> [1, 2, 3, 4]
num_array.push(5).push(6) #=> [1, 2, 3, 4, 5, 6]

num_array << 7            #=> [1, 2, 3, 4, 5, 6, 7]

num_array.pop             #=> 7
num_array.pop.pop         #=> undefined method 'pop' for Fixnum
```

The methods `#shift` and `#unshift` can also be used to operate at the beginning of an array. While `#shift` will remove the first element of an array and return that element (much like `#pop`), `#unshift` will add elements to the beginning of an array and return that array.

```
[1, 2, 3, 4].unshift(0)   #=> [0, 1, 2, 3, 4]

[1, 2, 3, 4].shift        #=> [1]
[1, 2, 3, 4].shift(2)     #=> [1, 2]
```

### Adding and substracting arrays
What do you think will be the outcome of `[1, 2, 3] + [3, 4, 5]`?

If you guessed `[1, 2, 3, 3, 4, 5]`, congratulations! The `#+` method will return a new array built by concatenating the two arrays. The `#concat` method works the same way.

```
a = [1, 2, 3]
b = [3, 4, 5]

a + b         #=> [1, 2, 3, 3, 4, 5]
a.concat(b)   #=> [1, 2, 3, 3, 4, 5]
```

To find the difference between two arrays, you can use the `#-` method. This method returns a copy of the original array, removing any elements that appear in the second array.

```
[1, 1, 1, 2, 2, 3, 4] - [1, 4]    #=> [2, 2, 3]
```

### Other useful methods
As previously mentioned, there are many methods available to Ruby arrays (over 150!). Additionally, the behavior of some methods change depending on a variety of factors, such as if they take arguments or not. For at least these reasons, [ruby-doc.org](http://ruby-doc.org/) ***will*** be your best friend in maximizing your aptitude with arrays, so go soon, and go often.

Nevertheless, here is a brief look at some other common methods you might run into.

```
[].empty?               #=> true
[[]].empty?             #=> false
[1, 2].empty?           #=> false

[1, 2, 3].reverse       #=> [3, 2, 1]

[1, 2, 3].include?(3)   #=> true
[1, 2, 3].include?("3") #=> false

[1, 2, 3].join          #=> "123"
[1, 2, 3].join("-")     #=> "1-2-3"
```
=======
Ruby gives you many methods to manipulate arrays and their contents, many of which are beyond the scope of this article. For full documentation, go to [http://ruby-doc.org/](http://ruby-doc.org/), click on "Core API", and scroll down to Classes: Array. There, you'll find the most up-to-date documentation on the various methods available Ruby arrays, along with explanations.

Calling `#methods` on an array will also yield a long list of methods, like so:

```
x = [1, 2, 3, 4, 5]
x.methods               #=> A very long list of methods

* Accessing via index
* Push/pop/shovel
* Iteration: map/collect <!-- I'd leave enumerables to its own lesson-->
* Addition/concatenation and substraction/difference
* Other useful methods (empty?, include?, reverse, join)
>>>>>>> 539b3826

## Exercises
* What do you think the methods `#clear`, `#insert`, `#sample`, `#shuffle`, and `#uniq` do? Look at the array class methods at ruby-doc.org [here](http://ruby-doc.org/core-2.4.0/Array.html) and look up the methods. Were you close?
* Fork this repo and complete the exercises.

## Assignment
* Read [Beginning Ruby](https://www.amazon.co.uk/Beginning-Ruby-Professional-Peter-Cooper/dp/1484212797/ref=sr_1_1?ie=UTF8&qid=1475608118&sr=8-1&keywords=beginning+ruby) Chapter 3: "Ruby's Building Blocks: Data, Expressions, and Flow Control", focusing on pages 47-52 (third ed.) titled "Arrays and Lists" for a preliminary treatment on what arrays can do.
* Follow along this [article](https://launchschool.com/books/ruby/read/arrays#whatisanarray) by Launch School, and go through the exercises using IRB or any other REPL, such as [repl.it](https://repl.it/languages/ruby).
* http://www.eriktrautman.com/posts/ruby-explained-arrays
* http://zetcode.com/lang/rubytutorial/arrays/

## Assignment
* Read [Beginning Ruby](https://www.amazon.co.uk/Beginning-Ruby-Professional-Peter-Cooper/dp/1484212797/ref=sr_1_1?ie=UTF8&qid=1475608118&sr=8-1&keywords=beginning+ruby) Chapter 3: "Ruby's Building Blocks: Data, Expressions, and Flow Control", focusing on pages 47-52 (third ed.) titled "Arrays and Lists" for a preliminary treatment on what arrays can do.
* Follow along this [article](https://launchschool.com/books/ruby/read/arrays#whatisanarray) by Launch School, and go through the exercises using IRB or any other REPL, such as [repl.it](https://repl.it/languages/ruby).

## Additional Resources
* Look over the latest Ruby API documentation on Arrays [here](http://ruby-doc.org/) by clicking on "Core" and searching for "Array". There, you'll find the most up-to-date documentation on the various methods available to the Array object, along with explanations.

Link to no more than three additional resources to avoid this section becoming too cluttered.<|MERGE_RESOLUTION|>--- conflicted
+++ resolved
@@ -24,19 +24,12 @@
 * The student understands what an array is
 * The student knows how to create an array
 * The student knows how to access data in an array
-<<<<<<< HEAD
 * The student knows basic methods for adding/removing data to an array
-=======
-* The student knows the different methods for adding data to an array
-* The student knows the different methods for removing data from an array
-* The student knows the different methods for iterating through an array
->>>>>>> 539b3826
 
 ## Creating arrays
 Here are two basic arrays:
 
 ```
-<<<<<<< HEAD
 num_array = [1, 2, 3, 4, 5]
 str_array = ["This", "is", "a", "small", "array"]
 
@@ -45,14 +38,6 @@
 ```
 
 Both arrays have five elements. The first array contains integers separated by commas, while the second array contains strings. Arrays are commonly created with an **array literal**. In Ruby, a literal is a special syntax used to create instances of an object. For the array, that is the square brackets.
-=======
-integer_array = [1, 2, 3, 4, 5]
-
-string_array = ["This", "is", "a", "small", "array"]
-```
-
-Both arrays have five elements. The first array contains integers separated by commas, while the second array contains strings. Arrays are commonly created with an *array literal*. In Ruby, a literal is a special syntax used to create instances of an object. For the array, that is the square brackets.
->>>>>>> 539b3826
 
 An array can also be created by calling the `#new` method and 0-2 arguments, including initial size and a default object:
 
@@ -64,7 +49,6 @@
 ```
 
 ## Basic Methods
-<<<<<<< HEAD
 Ruby gives you many methods to manipulate arrays and their contents, many of which are beyond the scope of this article. For full documentation, go to [http://ruby-doc.org/](http://ruby-doc.org/), click on "Core API", and scroll down to Classes: Array. There, you'll find the most up-to-date documentation on the various methods available to Ruby arrays, along with explanations.
 
 Calling `#methods` on an array will also yield a long list of available methods, like so:
@@ -116,7 +100,7 @@
 [1, 2, 3, 4].shift(2)     #=> [1, 2]
 ```
 
-### Adding and substracting arrays
+### Adding and subtracting arrays
 What do you think will be the outcome of `[1, 2, 3] + [3, 4, 5]`?
 
 If you guessed `[1, 2, 3, 3, 4, 5]`, congratulations! The `#+` method will return a new array built by concatenating the two arrays. The `#concat` method works the same way.
@@ -153,21 +137,6 @@
 [1, 2, 3].join          #=> "123"
 [1, 2, 3].join("-")     #=> "1-2-3"
 ```
-=======
-Ruby gives you many methods to manipulate arrays and their contents, many of which are beyond the scope of this article. For full documentation, go to [http://ruby-doc.org/](http://ruby-doc.org/), click on "Core API", and scroll down to Classes: Array. There, you'll find the most up-to-date documentation on the various methods available Ruby arrays, along with explanations.
-
-Calling `#methods` on an array will also yield a long list of methods, like so:
-
-```
-x = [1, 2, 3, 4, 5]
-x.methods               #=> A very long list of methods
-
-* Accessing via index
-* Push/pop/shovel
-* Iteration: map/collect <!-- I'd leave enumerables to its own lesson-->
-* Addition/concatenation and substraction/difference
-* Other useful methods (empty?, include?, reverse, join)
->>>>>>> 539b3826
 
 ## Exercises
 * What do you think the methods `#clear`, `#insert`, `#sample`, `#shuffle`, and `#uniq` do? Look at the array class methods at ruby-doc.org [here](http://ruby-doc.org/core-2.4.0/Array.html) and look up the methods. Were you close?
@@ -179,10 +148,6 @@
 * http://www.eriktrautman.com/posts/ruby-explained-arrays
 * http://zetcode.com/lang/rubytutorial/arrays/
 
-## Assignment
-* Read [Beginning Ruby](https://www.amazon.co.uk/Beginning-Ruby-Professional-Peter-Cooper/dp/1484212797/ref=sr_1_1?ie=UTF8&qid=1475608118&sr=8-1&keywords=beginning+ruby) Chapter 3: "Ruby's Building Blocks: Data, Expressions, and Flow Control", focusing on pages 47-52 (third ed.) titled "Arrays and Lists" for a preliminary treatment on what arrays can do.
-* Follow along this [article](https://launchschool.com/books/ruby/read/arrays#whatisanarray) by Launch School, and go through the exercises using IRB or any other REPL, such as [repl.it](https://repl.it/languages/ruby).
-
 ## Additional Resources
 * Look over the latest Ruby API documentation on Arrays [here](http://ruby-doc.org/) by clicking on "Core" and searching for "Array". There, you'll find the most up-to-date documentation on the various methods available to the Array object, along with explanations.
 
