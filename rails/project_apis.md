*Don't forget to use Git to save your projects!*

### Warmup: Exploring the Flickr API

In this warmup, you'll get a chance to poke around with an existing API from Flickr.  You'll need to read the documentation to understand which calls to make but they have a nice API explorer tool which submits API calls on your behalf.

### Your Task

1. Head over to the [Flickr API Documentation Page](http://www.flickr.com/services/api/).  You can just google `XYZ API docs` to locate these pages, which is usually much faster and easier than trying to find them by navigating the websites themselves.
2. Look around at the different methods available.  They have a couple of different request formats, but check out the RESTful API format by clicking on the link on the left under "Request Formats" called [Rest](http://www.flickr.com/services/api/request.rest.html).
3. This shows you the format that a typical API call would take -- you will make your request to the endpoint at `http://api.flickr.com/services/rest/` and include any required data in the GET query string or the POST body.
4. Look around at the various methods.  How would you upload a photo?  How about getting your contacts list?  Lots of these methods will require you to authenticate your application or user account first.
5. Check out the [Search method docs](http://www.flickr.com/services/api/flickr.photos.search.html).  This request doesn't require you to authenticate, just provide an API key (which you would get by registering as a developer on their platform).  Browse through all the arguments that can be used.
6. If you go to the bottom of the Search docs, you'll see a link to the [Search API Explorer](http://www.flickr.com/services/api/explore/flickr.photos.search).  This tool lets you actually execute requests using Flickr's API key for illustrative purposes.  You just enter the options you want and it will make the request for you.  Try entering "puppies" under the "tags" argument, then scroll to the bottom.  Change the response "Output" dropdown to JSON then click "Call Method".
7. When the page refreshes, you'll see your results down at the bottom.  You should see a big list of photo objects (after some meta data) that were returned by your search.  They look like:

    ```language-bash
        { "id": "11357337313", "owner": "84645040@N00", "secret": "6dd795c9c6", "server": "3805", "farm": 4, "title": "Gavin-Feb2013-0127", "ispublic": 1, "isfriend": 0, "isfamily": 0 },
    ```

    More interestingly, you can see the URL they used to make the request below that.  I've broken it apart here to show the parameters more clearly:

    ```language-bash
        http://api.flickr.com/services/rest/
          ?method=flickr.photos.search
          &api_key=e0eb58bf4b3e29b253e86d6092e69dee
          &tags=puppies
          &format=json
          &nojsoncallback=1
          &api_sig=200efb63cb01a3d141fff12585e1e20a
    ```

1. The URL contains the REST endpoint we looked at before, along with our search query and some other options like the API key and format.  If you copy and paste that into your browser, you'll see the same batch of output.
2. If you look back on the [main API docs page](http://www.flickr.com/services/api/) in the "Read these first" box, there's a link that says [URLs](http://www.flickr.com/services/api/misc.urls.html).  Follow that link.
3. Flickr's API requires two steps to actually display a photo -- you need to get a photo's meta information (which we just received in our search results) and then you need to piece it together into a URL that Flickr can understand to actually retrieve the photo.  The format they suggest is:

        http://farm{farm-id}.staticflickr.com/{server-id}/{id}_{secret}.jpg

    We can plug in values from the previously retrieved photo to display a photo:

        http://farm4.staticflickr.com/3805/11357337313_6dd795c9c6.jpg

    Which looks a lot like:

    <img src="http://farm4.staticflickr.com/3805/11357337313_6dd795c9c6.jpg">

    We could also add in additional parameters like `size` on the end.

2. Tada! Every API is different and you've got to read through their documentation to understand the basic format of using it.  Sometimes it can be helpful to search for a [YouTube](http://www.youtube.com) or [NetTuts](http://code.tutsplus.com) video with a quick overview as well.

### Project 1: Building a Simple Kittens API

This is a fast and straightforward project where you'll set up a Rails app to be a data-producing API... which is just a fancy way of saying that all your controller methods will render data instead of HTML.  Consider this a drill in quickly building a pure vanilla RESTful resource.  We won't be working with an external API until the second project.

### Your Task

### HTML

We'll start by building our Kitten application to work normally in the browser with HTML.

1. Set up a new Rails application (`odin-kittens`) and Git repo
2. Update the README to describe the application and link back to this project.
3. Build a Kitten model with attributes of `:name`, `:age`, `:cuteness`, and `:softness`.
4. Build a KittensController and `:kittens` routes for all 7 RESTful actions.
3. Set your default route to `KittensController#index`
5. Fill out each of your controller actions and their corresponding views to display a very basic HTML page -- `#index` should just list all Kittens, `#show` should display a single Kitten, `#new` should render a simple Kitten creation form, `#edit` should use the same form (which should be a partial used by both the New and Edit views) to Edit the Kitten, `#create` and `#update` should do their jobs.
6. Make a `delete` link on the Kitten's Show and Edit pages, as well as next to each Kitten listed in the Index page.
7. Implement a simple display of the `flash` hash (like you did in the tutorial) which congratulates you on adding or editing or deleting kittens and makes fun of you for errors in your form.
7. Test out your Kitten creation machine to make sure all your controller actions are running properly.

### JSON API

Now it's time to make the Kittens resource available via API.

1. Open a new command line tab and fire up IRB.  `> require 'rest-client'` (you may need to `$ gem install rest-client` if you haven't already).  Test it out by making a request to your application using `> response = RestClient.get("http://localhost:3000/kittens")`
2. You should get a sloppy mess of HTML.  If you check out your server output, it's probably processing as XML, e.g. `Processing by KittensController#index as XML`
3. Try asking specifically for a JSON response by adding the option `:accept => :json`, e.g. `RestClient.get("http://localhost:3000/kittens", :accept => :json)`.  It should throw an error.
3. Now modify your KittenController's `#index` method to `#respond_to` JSON and render the proper variables.
4. Test it out by making sure your RestClient calls return the proper JSON strings.
5. Do the same for your `#show` method, which will require you to provide an ID when making your request.  Your CSRF protection will prevent you from creating, updating or deleting kittens via the API, so it's not necessary to implement those.

This project may seem simple, but now you've got a website that is both a normal HTML-producing back end AND an API that can be used to pull data from it.  You could use Javascript calls from the front end to dynamically refresh your data now or even to load the whole page in the first place.  Or maybe you'll be hooking up a Kittens app to your iPhone and need a back end.  It doesn't matter, since now you've got a RESTful API.

### Student Solutions

*Send us your solution so we can show others! Submit a link to the Github repo with your files in it here using any of the methods listed on the [contributing page](http://github.com/TheOdinProject/curriculum/blob/master/contributing.md).  Please include your partner's github handle somewhere in the description if they would like attribution.*

* Add your solution below this line!
* [jfonz412's solution](https://github.com/jfonz412/odin-kittens)
* [Austin's Solution ](https://github.com/CouchofTomato/odin-kittens)
* [Rhys B.'s Solution ](https://github.com/105ron/odin_kittens)
* [sirramongabriel's solution](https://github.com/sirramongabriel/odin-kittens)
* [jamie's solution](https://github.com/Jberczel/odin-projects/tree/master/odin-kittens)
* [Donald's solution](https://github.com/donaldali/odin-rails/tree/master/odin-kittens)
* [Adrian Badarau's solution](https://github.com/adrianbadarau/Kittens-API)
* [Marina Sergeyeva's solution](https://github.com/imousterian/OdinProject/tree/master/Project3_Kittens/kittens)
* [Kate McFaul's solution](https://github.com/craftykate/odin-project/tree/master/Chapter_04-Advanced_Rails/kittens-api)
* [Vidul's solution](https://github.com/viparthasarathy/odin-kittens)
* [Jason Matthews' solution](https://github.com/fo0man/odin-kittens)
* [Dominik Stodolny's solution](https://github.com/dstodolny/odin-kittens)
* [Kevin Mulhern's solution](https://github.com/KevinMulhern/odin-kittens)
* [AtActionParks's solution](https://github.com/AtActionPark/odin_kittens)
* [Hutton Brandon's solution](https://github.com/Hutbytheton/odin-kittens)
* [Jeremy Mauzy's solution](https://github.com/apositivejam/the_odin_project/tree/master/odin-kittens)
* [dchen71's solution](https://github.com/dchen71/odin-kittens)
* [Matias Pan's solution](https://github.com/kriox26/odin-kittens)
* [Tomislav Mikulin's solution](https://github.com/MrKindle85/odin-kittens)
* [Florian Mainguy's solution](https://github.com/florianmainguy/theodinproject/tree/master/rails/odin-kittens)
* [lynchd2's solution](https://github.com/lynchd2/TOP-ruby-on-rails/tree/master/odin-photo-feeder)
* [Radi Totev's solution](https://github.com/raditotev/odin-kittens)
* [Luke Walker's solution](https://github.com/ubershibs/rails_course/tree/master/odin-kittens)
* [srashidi's solution](https://github.com/srashidi/APIs/tree/master/odin-kittens)
* [Scott Bobbitt's solution](https://github.com/sco-bo/kitten_api)
* [James Brooks's solution](https://github.com/jhbrooks/kittens-api)
* [Miguel Herrera's solution](https://github.com/migueloherrera/odin-kittens)
* [Sander Schepens's solution](https://github.com/schepens83/theodinproject.com/tree/master/rails/project11--odin-kittens/odin-kittens)
* [Top's solution](https://github.com/TopOneOfTopOne/kittens-api) | [View in Browser](https://teseter.herokuapp.com/)
* [Matt Velez's solution](https://github.com/Timecrash/rails-projects/tree/master/odin-kittens)
* [Fabricio Carrara's solution](https://github.com/fcarrara/odin-kittens)
* [Mayowa Pitan's solution](https://github.com/andela-mpitan/odin-kittens)
* [Shala Qweghen's solution](https://github.com/ShalaQweghen/odin-kittens)
* [Frank V's solution](https://github.com/fv42wid/kittens)
* [Amrr Bakry's solution (with API versioning)](https://github.com/Amrrbakry/rails_the_odin_project/tree/master/odin_kittens) | [View in Browser](https://still-woodland-31813.herokuapp.com/)
* [Dylan's Solution with comprehensive controller testing](https://github.com/resputin/the_odin_project/tree/master/Rails/odin-kittens)
* [DV's solution](https://github.com/dvislearning/odin-kittens)
* [Sophia Wu's solution](https://github.com/SophiaLWu/kittens-api)
* [Daniel Aguilar's solution](https://github.com/danaguilar/odin-kittens)

<<<<<<< HEAD
## Project 2: Using a Third Party API
=======

### Project 2: Using a Third Party API
>>>>>>> 3f111364

Remember way back in the warm-up when you played with the Flickr API?  Now it's time for you to actually use it.  Huzzah!  You'll create a simple photo widget that allows you to display photos from your Flickr feed (or someone else's).  We'll rely on a tutorial for much of the heavy lifting but the principles of what you do here will be repeatable for use with other APIs.

### Your Task

1. Go back to the [Flickr API Docs](http://www.flickr.com/services/api/) and click [Create an App](http://www.flickr.com/services/apps/create/) at the top.
2. Follow the steps for getting your API key.  You'll have to sign in or sign up for Yahoo (someone has to these days) and give them some basic information about your app.  Select "Apply for a non-commercial key" and let them know how awesome your photo feed app will be.  You'll automatically get a key generated for you, in addition to a secret key.  Copy both of these somewhere you can get to them later.
3. Use the [idGettr](http://idgettr.com/) website to look up your ID by pasting in your flickr username in the example URL, e.g. `http://www.flickr.com/photos/eriktrautman/`.  You'll need that later for some of the API methods.
3. Upload a few photos to your photostream!
4. Follow the tutorial listed at [pixellatedvisions.com](http://www.pixellatedvisions.com/2009/04/06/integrating-flickr-into-your-rails-website) for building a Flickr sidebar.  You've already completed a couple of the steps.  The tutorial is old but should still work for you.  It uses the `flickr_fu` gem, which no longer works with the Flickr API, but there are other options out there (like [Flickraw](http://hanklords.github.io/flickraw/ "Flickraw")).  You'll find a gem for pretty much every API out there.  They will all require you to include your API keys and secret keys somehow, in this case by using the `config/flickr.yml` file.
5. One note is that it's not good practice to have your secret key hard coded into your app because then it's hardly a secret, especially if you're pushing to Github.  A better practice is to store the key in an [environment variable](http://railsapps.github.io/rails-environment-variables.html) instead and/or use a gem like [`figaro` (see docs)](https://github.com/laserlemon/figaro).  Environment variables allow you to push your key to your app directly from the command line when it fires up.  Figaro operates under the same principle, though it helps you out by allowing you to store the keys in an actual file that just doesn't get committed with the rest of your code.  Use one of these techniques unless you're a cowboy.  They are well described in [Daniel Kehoe's RailsApps article](http://railsapps.github.io/rails-environment-variables.html).
5. Build a simple StaticPagesController to display a home page with a simple form.  The form should just be a single text field which takes the ID for a Flickr user.  Once the form is submitted, the page should refresh and display the photos from that user.
6. Modify the image feed from the tutorial's sidebar to display in the main page body instead.  This is to test how much you learned vs. copy-pasted!
7. Ask for your friends' flickr IDs or find random photofeeds on the web.  View them in your app and react appropriately.

### Student Solutions

*Send us your solution so we can show others! Submit a link to the Github repo with your files in it here using any of the methods listed on the [contributing page](http://github.com/TheOdinProject/curriculum/blob/master/contributing.md).  Please include your partner's github handle somewhere in the description if they would like attribution.*

* Add your solution below this line!
* [Austin's solution](https://github.com/CouchofTomato/odin_flikr)
* [Rhys B.'s Solution ](https://github.com/105ron/flickrphotos) | [View in browser](https://calm-coast-27204.herokuapp.com)
* [Donald's solution](https://github.com/donaldali/odin-rails/tree/master/odin-flickr)
* [Adrian Badarau's solution](https://github.com/adrianbadarau/rails-flickr-api-test-app)
* [Jack's solution](https://github.com/jnguyen85/flickr_search)
* [Dominik Stodolny's solution](https://github.com/dstodolny/odin-flickr)
* [Alex's solution](https://github.com/alexgh123/odin-api-practice) | [View in browser](https://radiant-bastion-6163.herokuapp.com)
* [Kevin Mulhern's solution](https://github.com/KevinMulhern/odin-flickr-api-app)
* [AtActionPark's solution - With fix for ssl error on windows](https://github.com/AtActionPark/odin_flickr_api_app)
* [Jeremy Mauzy's solution](https://github.com/apositivejam/the_odin_project/tree/master/flickr_api)
* [Tomislav Mikulin's solution](https://github.com/MrKindle85/odin-flickr-api)
* [Luke Walker's solution](https://github.com/ubershibs/rails_course/tree/master/flickr-sidebar)
* [srashidi's solution](https://github.com/srashidi/APIs/tree/master/flickr-sidebar)
* [Scott Bobbitt's solution](https://github.com/sco-bo/flickr_widget) | [View in Browser](https://secure-refuge-22481.herokuapp.com/)
* [James Brooks's solution](https://github.com/jhbrooks/flickr-get) | [View in browser](https://still-tor-87008.herokuapp.com/)
* [Miguel Herrera's solution](https://github.com/migueloherrera/odin-photos)
* [Sander Schepens's solution](https://github.com/schepens83/theodinproject.com/tree/master/rails/project11--odin-kittens/flickr-viewer)
* [Top's solution](https://github.com/TopOneOfTopOne/flickr-api) | [View in Browser](https://flickr-apii.herokuapp.com/)
* [Matt Velez's solution](https://github.com/Timecrash/rails-projects/tree/master/flickr-sidebar)
* [Mayowa Pitan's solution](https://github.com/andela-mpitan/odin-kittens) | [View in Browser](http://odin-kittens.herokuapp.com/)
* [Shala Qweghen's solution](https://github.com/ShalaQweghen/flickr-photo-finder) | [View in Browser](https://shielded-retreat-38986.herokuapp.com)
* [Dylan's Solution](https://github.com/resputin/the_odin_project/tree/master/Rails/flickr_api)
* [DV's solution](https://github.com/dvislearning/odin-flickr) | [View in Browser](http://serene-spire-20652.herokuapp.com)
* [Sophia Wu's solution](https://github.com/SophiaLWu/flickr-app-api) | [View in Browser](https://radiant-ravine-62439.herokuapp.com/)
* [Daniel Aguilar's solution](https://github.com/danaguilar/Flicker-fotos)


### Additional Resources

*This section contains helpful links to other content. It isn't required, so consider it supplemental for if you need to dive deeper into something*<|MERGE_RESOLUTION|>--- conflicted
+++ resolved
@@ -126,12 +126,7 @@
 * [Sophia Wu's solution](https://github.com/SophiaLWu/kittens-api)
 * [Daniel Aguilar's solution](https://github.com/danaguilar/odin-kittens)
 
-<<<<<<< HEAD
 ## Project 2: Using a Third Party API
-=======
-
-### Project 2: Using a Third Party API
->>>>>>> 3f111364
 
 Remember way back in the warm-up when you played with the Flickr API?  Now it's time for you to actually use it.  Huzzah!  You'll create a simple photo widget that allows you to display photos from your Flickr feed (or someone else's).  We'll rely on a tutorial for much of the heavy lifting but the principles of what you do here will be repeatable for use with other APIs.
 
