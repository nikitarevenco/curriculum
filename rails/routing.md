--- conflicted
+++ resolved
@@ -187,14 +187,10 @@
 
 1. Read the [Rails Guides chapter on Routing](http://guides.rubyonrails.org/routing.html), sections 1-2.5, 3.1-3.4, and 4.6.
 
-<<<<<<< HEAD
 2. Watch this [Wonderful explanation of how REST and HTTP works](https://www.youtube.com/watch?v=Q-BpqyOT3a8)
 Make sure to follow the tutorial!
 
 ## Additional Resources
-=======
-### Additional Resources
->>>>>>> 3f111364
 
 *This section contains helpful links to other content. It isn't required, so consider it supplemental for if you need to dive deeper into something*
 
