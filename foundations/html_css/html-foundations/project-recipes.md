--- conflicted
+++ resolved
@@ -72,16 +72,10 @@
 
 #### Iteration 4: Add More Recipes
 
-<<<<<<< HEAD
 1.  Add two more recipes with identical page structures to the recipe page you've already created.
 
 2.  Don't forget to link to the new recipes on the index page. Also, consider putting all the links in an unordered list so they aren't all on one line.
 
-=======
-1. Add two more recipes with identical page structures to the recipes directory you've already created.
-2. Don't forget to link to the new recipes on the index page. Also, consider putting all the links in an unordered list so they aren't all on one line.
->>>>>>> db0f4f3d
-</div>
 
 ### Viewing Your Project on the Web
 
