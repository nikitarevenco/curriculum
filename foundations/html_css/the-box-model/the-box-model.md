--- conflicted
+++ resolved
@@ -15,11 +15,11 @@
 
 Basically, every single thing on a webpage is a rectangular box. These boxes can have other boxes in them and can sit alongside one another. You can get a rough idea of how this works by sticking a border on every item on the page like this:
 
-~~~css
+```css
 * {
   border: 2px solid red;
 }
-~~~
+```
 
 ![boxes](https://cdn.statically.io/gh/TheOdinProject/curriculum/main/foundations/html_css/the-box-model/imgs/boxes.png)
 
@@ -42,12 +42,8 @@
 </div>
 
 ### Additional Resources
-<<<<<<< HEAD
+
 This section contains questions for you to check your understanding of this lesson. If you’re having trouble answering the questions below on your own, review the material above to find the answer.
-=======
-
-This section contains helpful links to other content. It isn't required, so consider it supplemental.
->>>>>>> 0150c00e
 
 ### Knowledge Check
 
