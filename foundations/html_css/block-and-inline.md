--- conflicted
+++ resolved
@@ -61,15 +61,9 @@
 
 
 ### Additional Resources
-<<<<<<< HEAD
-
-This section contains helpful links to other content. It isn't required, so consider it supplemental.
-
-=======
 
 This section contains helpful links to related content. It isn’t required, so consider it supplemental.
 
->>>>>>> 1b0c4ba4
 *   [This tutorial](http://web.archive.org/web/20210813033024/https://learnlayout.com/no-layout.html) is a little dated at this point, but its examples are clear. The first 6 slides cover the material we've seen so far.
 
 ### Knowledge Check
