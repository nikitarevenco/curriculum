### Introduction

If you are already using **MacOS**, **Ubuntu**, or [an official flavor of Ubuntu](https://wiki.ubuntu.com/UbuntuFlavors) as your operating system and have **Google Chrome** as an installed browser, you can skip this lesson. Otherwise, click on the small arrow to the left of the method you would like to use below to expand that section, and then follow the installation instructions.

<div class="lesson-note lesson-note--warning" markdown="1">
<h4>Be mindful of the OS you are using</h4>
We can only support the operating systems indicated above. Our instructions have been tested with MacOS, Ubuntu, and official flavors of Ubuntu. We do not recommend installing an OS that is only based on Ubuntu (like Mint, Pop!_OS, ElementaryOS, etc).
</div>

### 1: OS installation

#### IMPORTANT

This curriculum only supports using a laptop, desktop or supported Chromebook. We cannot help you set up a developer environment on a RaspberryPi or any other device. You only need to follow one of these sets of instructions or none of them if you are already using **MacOS**, **Ubuntu**, or [an official flavor of Ubuntu](https://wiki.ubuntu.com/UbuntuFlavors) as your operating system.

Pick your method of installation below:

<details markdown="block">
<summary class="dropDown-header">Virtual Machine (Recommended)
</summary>

Installing a Virtual Machine (VM) is the easiest and most reliable way to get started creating an environment for web development. A VM is an entire computer emulation that runs inside your current Operating System (OS), like Windows. The main drawback of a VM is that it can be slow because you’re essentially running two computers at the same time. We’ll do a few things to improve its performance.

### Step 1: Download VirtualBox and Xubuntu

Installing a VM is a simple process. This guide uses Oracle's VirtualBox program to create and run the VM. This program is open-source, free, and simple. What more can you ask for? Now, let's make sure we have everything downloaded and ready for installation.

#### IMPORTANT

Once you have completed these instructions, **you are expected to work entirely in the VM.** Maximize the window, add more virtual monitors if you have them, fire up the Internet Browser in the **Whisker Menu** <img src="https://cdn.statically.io/gh/TheOdinProject/curriculum/96d534641514fe4d62aabe2919fac3c52cb286e7/foundations/installations/installations/imgs/00_whisker_icon.png" alt="The blue-white rodent Whisker Menu Icon" style="display: inline; margin: auto;"> on the top left of the desktop. You should not be using anything outside of the VM while working on The Odin Project. If you feel like you have a good understanding after using the VM for a while, and or want to improve your experience, we recommend dual-booting Ubuntu, which there are instructions for below.

#### Step 1.1: Download VirtualBox

[Click here](https://www.virtualbox.org/wiki/Downloads) and download VirtualBox for Windows hosts.

#### Step 1.2: Download Xubuntu

There are thousands of distributions of Linux out there, but Xubuntu is undoubtedly one of the most popular and user friendly. When installing Linux on a VM, we recommend [downloading Xubuntu 22.04](https://mirror.us.leaseweb.net/ubuntu-cdimage/xubuntu/releases/22.04/release/). There are a few files listed here, download the one ending in `.iso`. Xubuntu uses the same base software as Ubuntu but has a desktop environment that requires fewer computer resources and is therefore ideal for virtual machines. If you find the download speed slow, consider [using a different mirror](https://xubuntu.org/release/22-04/#show-all) as the one linked before is a US one. If you reach the download page and are unsure about what version to choose, it is recommended that you pick the latest Long-Term Support (LTS) version (22.04 at the time of writing). You may be tempted to choose a more recent non-LTS release, but LTS releases have the advantage of guaranteed support for up to 5 years, making them more secure, stable and hence reliable.

### Step 2: Install VirtualBox and set up Xubuntu

#### Step 2.1: Install VirtualBox

Installing VirtualBox is very straightforward. It doesn’t require much technical knowledge and is the same process as installing any other program on your Windows computer. Double clicking the downloaded VirtualBox file will start the installation process. If you receive an error about needing Microsoft Visual C++ 2019 Redistributable Package, you can find it on [official Microsoft Learn page](https://learn.microsoft.com/en-us/cpp/windows/latest-supported-vc-redist?view=msvc-170#visual-studio-2015-2017-2019-and-2022). You most likely want the version with `X64` Architecture (that means 64-bit) - download and install it then try installing VirtualBox again.

During the installation, you’ll be presented with various options. We suggest dropping the Python Support as you don't need it by clicking on the drive icon with an arrow and choosing **Entire feature will be unavailable**:

![The Python option is at the bottom of the list](https://cdn.statically.io/gh/TheOdinProject/curriculum/96d534641514fe4d62aabe2919fac3c52cb286e7/foundations/installations/installations/imgs/01_turn_off_python.png)

This is how your installation window should look like after turning it off:

![You want the Python option to have a scarlet "X" on it](https://cdn.statically.io/gh/TheOdinProject/curriculum/96d534641514fe4d62aabe2919fac3c52cb286e7/foundations/installations/installations/imgs/02_c_install.png)

Make sure you install the application on `C:` drive, as it has tendency to error out otherwise. The virtual machine itself can be installed anywhere but we'll get to that soon.
As the software installs, the progress bar might appear to be stuck; just wait for it to finish.

#### Step 2.2: Prepare VirtualBox for Xubuntu

Now that you have VirtualBox installed, launch the program. Once open, you should see the start screen.

![The VirtualBox start screen](https://cdn.statically.io/gh/TheOdinProject/curriculum/96d534641514fe4d62aabe2919fac3c52cb286e7/foundations/installations/installations/imgs/03_start_screen.png)

Click on the **New** button to create a virtual operating system. Give it a name of **Xubuntu**, if you want the VM installed somewhere else than default `C:` location, change that accordingly in the **Folder** option. This is the place where your virtual disk will reside, so make sure that you've got at least 30GB for that. In **ISO Image** choose **Other** - you'll see a window open for you to find the `.iso` file on your PC. It most likely is in the `Downloads` folder. Leave **Skip Unattended Installation** as it is.

![Half of the options being greyed out is normal. Don't worry about it.](https://cdn.statically.io/gh/TheOdinProject/curriculum/96d534641514fe4d62aabe2919fac3c52cb286e7/foundations/installations/installations/imgs/04_install_start.png)

Continue by pressing **Next** and follow the next steps:

#### Step 2.2.1: Unattended guest OS install setup

You should see a window like this one now:

![No need to worry about the Product Key.](https://cdn.statically.io/gh/TheOdinProject/curriculum/96d534641514fe4d62aabe2919fac3c52cb286e7/foundations/installations/installations/imgs/05_unattended_install.png)

You want to tick the **Guest Additions** and **Install in Background** options and also change your **Username** and **Password** fields to your liking. Note that your username must be all lower-case and no more than 32 characters. If you forget to change the default password, it will be `changeme`. Leave the **Guest Additions ISO**, **Hostname** and **Domain Name** as they are. Continue by pressing **Next**.

#### Step 2.2.2: Hardware

![You might be tempted to give your VM more than 2 processors. Don't.](https://cdn.statically.io/gh/TheOdinProject/curriculum/96d534641514fe4d62aabe2919fac3c52cb286e7/foundations/installations/installations/imgs/06_hardware.png)

In the **Hardware** section of the installation you want to set your **Base Memory** to at least 2048 MB or more if possible - the upper limit is half of your total RAM but 4096 MB with the settings we recommend should give you a smooth experience.

For example, if you have 8 GB (8192 MB respectively) of RAM, you could allocate up to 4096 MB (1024 MB to 1 GB) to your VM’s operating system. If you do not know how much RAM is available to you, [please run this Google query](https://www.google.com/search?q=how+to+find+out+how+much+ram+you+have) to learn how to find this out. If the VM runs a bit slow, try allocating more memory!

<<<<<<< HEAD
_(**note:** Difficulty converting your **G**iga**B**ytes into **M**ega**B**ytes? 1 GB of RAM is equal to 1024 MB. Therefore, you can say that **8 GB = 8 x 1024 = 8192 MB.**)_
=======
<div class="lesson-note lesson-note--tip" markdown="1">

Difficulty converting your Gigabytes (GB) into Megabytes (MB)? 1 GB of RAM is equal to 1024 MB. Therefore, you can say that <b>8 GB = 8 x 1024 = 8192 MB.</b>

</div>
>>>>>>> 06dd3144

As for **Processors** you want this to be at 2 and no more. Leave **Enable EFI (special OSes only)** as it is - that is **unchecked** - and click **Next** to continue.

#### Step 2.2.3: Virtual hard disk

![Don't Pre-allocate Full Size.](https://cdn.statically.io/gh/TheOdinProject/curriculum/96d534641514fe4d62aabe2919fac3c52cb286e7/foundations/installations/installations/imgs/07_virtual_hard_disk.png)

Now, you want to leave all the settings as they are besides the **Disk Size**, we recommend giving the VM **at least 30GB** of space. Reminder that this disk will be created in the folder that you've specified on the very first step of the VM creation process but nonetheless, the disk can be moved and resized in the future if needed.

#### Step 2.2.4: Begin the unattended installation

Click **Next** to be taken to a **Summary** page, on which you can simply click **Finish** to begin the process of unattended installation. The neat thing about it? It installs the OS and GuestAdditions on its own, without your input! Just let it do its own thing, you will know it is finished when you will see a login screen like this one in the **Preview** section:

![The Preview section is in the top right of VirtualBox window.](https://cdn.statically.io/gh/TheOdinProject/curriculum/96d534641514fe4d62aabe2919fac3c52cb286e7/foundations/installations/installations/imgs/08_preview_login.png)

Just click the green arrow called **Show** and you'll be presented with a VM window and the login screen. Log in with the password you've set up during the installation process and we'll have one bit of configuration left to do.

It is possible that you'll receive an error like this one after clicking **Finish**:

![The error shows up on the right side of the VirtualBox window and can be a little differently worded.](https://cdn.statically.io/gh/TheOdinProject/curriculum/96d534641514fe4d62aabe2919fac3c52cb286e7/foundations/installations/installations/imgs/09_virtualization_error.png)

It means you have to [enable virtualization in your computer’s BIOS/UEFI settings](https://access.redhat.com/documentation/en-us/red_hat_enterprise_linux/7/html/virtualization_deployment_and_administration_guide/sect-troubleshooting-enabling_intel_vt_x_and_amd_v_virtualization_hardware_extensions_in_bios). [Alternative set of instructions](https://2nwiki.2n.cz/pages/viewpage.action?pageId=75202968). If you have an AMD CPU, you're probably looking for something called `SVM` to enable, for Intel CPUs, `Intel Virtualization Technology`. The error should tell you what it is looking for. After you deal with it, just **Start** the machine and let things happen, you'll know that the process has finished when you see a login screen:

![You can already make your VM full screen or just maximize the window.](https://cdn.statically.io/gh/TheOdinProject/curriculum/96d534641514fe4d62aabe2919fac3c52cb286e7/foundations/installations/installations/imgs/10_login_screen.png)

### Step 3: Setting correct sudo permissions

Due to how the unattended installation is configured by VirtualBox, your account doesn't have proper `sudo` permissions. Think of them as the equivalent to `Run as administrator` on your Windows machine - you can imagine why it would be important to have them in order.

#### Step 3.1: Navigate to users and group

First, click on the <img src="https://cdn.statically.io/gh/TheOdinProject/curriculum/96d534641514fe4d62aabe2919fac3c52cb286e7/foundations/installations/installations/imgs/00_whisker_icon.png" alt="The blue-white rodent Whisker Menu Icon" style="display: inline; margin: auto;"> in top left of your window, afterwards type in `Users` and you should see `Users and Groups` show up. Click on it.

![It should be the top option you see. It is possible that due to localization it'll be called differently - try using the term in your language then.](https://cdn.statically.io/gh/TheOdinProject/curriculum/96d534641514fe4d62aabe2919fac3c52cb286e7/foundations/installations/installations/imgs/11_users_and_groups.png)

#### Step 3.2: Manage groups

In the window that just came up you want to click on **Manage Groups**, click somewhere on the list and type `sudo` on your keyboard. That should bring you to the `sudo` entry like in the picture:

![You will find the search functionality like this in many corners of Xubuntu.](https://cdn.statically.io/gh/TheOdinProject/curriculum/96d534641514fe4d62aabe2919fac3c52cb286e7/foundations/installations/installations/imgs/12_sudo_group.png)

#### Step 3.2: Add yourself to sudo

With `sudo` selected, click **Properties** and in the window that shows up tick your user's name like this:

![No need to touch anything else.](https://cdn.statically.io/gh/TheOdinProject/curriculum/96d534641514fe4d62aabe2919fac3c52cb286e7/foundations/installations/installations/imgs/13_sudo_properties.png)

And then click **OK**. You will be greeted with a password prompt - it's the same one you logged in with.

#### Step 3.3: Reboot your VM

Now that this is all done, you can close those windows and reboot your VM. You can open a `Terminal` window by doing <kbd>Ctrl</kbd> + <kbd>Alt</kbd> + <kbd>T</kbd> and type in `reboot` and then press <kbd>Enter</kbd> to execute the command. Alternatively, you can click on the <img src="https://cdn.statically.io/gh/TheOdinProject/curriculum/96d534641514fe4d62aabe2919fac3c52cb286e7/foundations/installations/installations/imgs/00_whisker_icon.png" alt="The blue-white rodent Whisker Menu Icon" style="display: inline; margin: auto;"> , then click on the power icon in bottom right and pick **Restart**.

![You might want to take note of other options that you see in this menu.](https://cdn.statically.io/gh/TheOdinProject/curriculum/96d534641514fe4d62aabe2919fac3c52cb286e7/foundations/installations/installations/imgs/14_logout.png)

![Not the most exciting of menus, but take note of the Shut Down option.](https://cdn.statically.io/gh/TheOdinProject/curriculum/96d534641514fe4d62aabe2919fac3c52cb286e7/foundations/installations/installations/imgs/15_restart.png)

#### Step 3.4: Test your newly gained sudo privileges

Now that you have access to `sudo`, we can use this to update our Xubuntu through the `Terminal`. Open the `Terminal` and use these commands, one after another:

~~~bash
sudo apt update
sudo apt upgrade
~~~

You will be asked for your password after using the first one - type it in and use <kbd>Enter</kbd> to provide your terminal with the password. There is no visual feedback about what you're typing in but you are indeed doing so.

After `sudo apt upgrade` runs for a while you will be asked whether you want to install things - do so to update your machine. If you have any issues, do not hesitate to come over to our [Discord server](https://discord.gg/V75WSQG) and ask for help in the `#virtualbox-help` channel.

### Step 4: Understand your new VM

Here are some tips to help you get started in a virtual environment:

- Enable the toolbar in your VM settings - there are useful options there that you might want to play around with, especially the ones concerning full screen or multiple displays. To do so, click on **Settings** and then navigate to **User Interface** and finally tick **Show at Top of Screen**.
  ![It's a good idea to look around the settings overall to get a feel of what's possible.](https://cdn.statically.io/gh/TheOdinProject/curriculum/96d534641514fe4d62aabe2919fac3c52cb286e7/foundations/installations/installations/imgs/16_toolbar.png)
- All your work should happen in the VM. You will install everything you need for coding, including your text editor, language environments and various tools inside the VM. The Xubuntu installation inside of your VM also comes with a web browser pre-installed but we'll be installing Chrome shortly.
- To install software on your VM, you will follow the Linux (Ubuntu) installation instructions from inside the Xubuntu VM.
- You might need to take screenshots when asking for help on our Discord, here's how depending on where you use it:
  - **Inside the VM:** you can use <kbd>Shift</kbd> + <kbd>PrtSrc</kbd> to take screenshots of portion of your screen. Alternatively, you can click the **Whisker Menu** and type in **Screenshot**, in which you can choose to take a screenshot of your entire screen, the current window you are on or to select a certain area to capture.
  - **On your host (Windows):** you can use a shortcut of the Host Key (<kbd>Right Ctrl</kbd> + <kbd>E</kbd>) or click **View -> Take Screenshot** for a full screenshot. A different way would be unfocusing your VM window by clicking outside of it and then using the regular Windows shortcut of <kbd>Windows key</kbd> + <kbd>Shift</kbd> + <kbd>S</kbd> to take screenshots of portion of your screen.
- **Remember:** all of the development that you'll do related to TOP should be done in the VM.
- We recommend going full screen (**View -> Full-screen Mode**) and forgetting about your host OS (Windows). For best performance, close all programs inside of your host OS when running your VM.
- If you added additional monitors in the **Display** tab of your VM settings, with the VM running, clicking **View -> Virtual Screen 2 -> Enable**. You can run fullscreen with multiple monitors, but it may ask for more **Video Memory**, which you should have increased when adding more monitors. **Make sure you enable your Virtual Screens in windowed mode before going fullscreen, otherwise they won't work.** Upon exiting fullscreen, your secondary display may close. You can reopen it with these instructions.

#### Frequent issues/questions:

- If upon trying to start the VM you only get a black screen, close and `power off` the VM, click **Settings -> Display** and make sure **Enable 3D Acceleration** is UNCHECKED, and Video memory is set to **AT LEAST 128MB**.
- Running out of space? Look at [these instructions on our Discord](https://discord.com/channels/505093832157691914/690588860085960734/1015965403572351047).
- Are you using a touchscreen? [Here's a video](https://www.youtube.com/watch?v=hW-iyHHoDy4) on how to enable touchscreen controls for VirtualBox.
- **VM performance tips**:
  - When running the VM, minimize your Windows activity. You probably want to be plugged into power as well if you're using a laptop.
  - Make sure your processors are set to only 2 and the Memory you've given your VM is at most half of your total RAM but at least 2GB. If you can't spare the 2GB, dual boot.
  - If videos lag in the VM, make sure to max out Video Memory to whatever you can or alternatively play them on your Windows if your machine can handle it. Disable 3D Acceleration if you have it enabled.
  - Do look out for the <img src="https://cdn.statically.io/gh/TheOdinProject/curriculum/96d534641514fe4d62aabe2919fac3c52cb286e7/foundations/installations/installations/imgs/17_turtle.png" alt="Icon with a green turtle and a V" style="display: inline; margin: auto;"> icon in bottom right of your VM window, if you have it, here's a [VirtualBox forum thread on how to get rid of it](https://forums.virtualbox.org/viewtopic.php?f=25&t=99390). You want to have the <img src="https://cdn.statically.io/gh/TheOdinProject/curriculum/96d534641514fe4d62aabe2919fac3c52cb286e7/foundations/installations/installations/imgs/18_vboxV.png" alt="Icon of a chip with a V" style="display: inline; margin: auto;"> icon instead. If you don't see a <img src="https://cdn.statically.io/gh/TheOdinProject/curriculum/96d534641514fe4d62aabe2919fac3c52cb286e7/foundations/installations/installations/imgs/17_turtle.png" alt="Icon with a green turtle and a V" style="display: inline; margin: auto;"> or a <img src="https://cdn.statically.io/gh/TheOdinProject/curriculum/96d534641514fe4d62aabe2919fac3c52cb286e7/foundations/installations/installations/imgs/18_vboxV.png" alt="Icon of a chip with a V" style="display: inline; margin: auto;"> in bottom right, you have to exit full screen mode to see them.
- If your performance is still lacking, go for a dual boot as this will make sure you're using all of your specs for one OS only, thus improving your experience significantly.
- If your scroll wheel behaves oddly in Google Chrome and you have gone through VM performance tips to make sure your VM is working as intended, look into `imwheel`: [see these AskUbuntu instructions for more information](https://askubuntu.com/a/621140). If you have VSCode installed, use that instead of `gedit`, otherwise install it with `sudo apt install gedit` - if you install it with `snap`, it won't let you save the file. To make sure `imwheel` works every startup, you need to click the whisker <img src="https://cdn.statically.io/gh/TheOdinProject/curriculum/96d534641514fe4d62aabe2919fac3c52cb286e7/foundations/installations/installations/imgs/00_whisker_icon.png" alt="The blue-white rodent Whisker Menu Icon" style="display: inline; margin: auto;"> , type `Session` and click on `Session and Startup` that shows up, go to `Application Autostart`, click `Add` and put it `imwheel` for `Name` and `imwheel -b "4 5` for `Command`. Click `OK` and you should be all set.

### Step 5: Safely shutting down your VM

You don't pull the plug on your everyday use computer, right? Why would you do the same to your virtual computer? When you click the X button and just close out your VM, you might as well say goodbye to your files. In this section, you'll understand three ways you can shut off your VM.

#### Option 1 - Shutting down from inside the VM with UI

Clicking on the **Whisker Menu** <img src="https://cdn.statically.io/gh/TheOdinProject/curriculum/96d534641514fe4d62aabe2919fac3c52cb286e7/foundations/installations/installations/imgs/00_whisker_icon.png" alt="The blue-white rodent Whisker Menu Icon" style="display: inline; margin: auto;"> and clicking the power icon will give you several options on how to modify your session, including **Shutting Down**. Yep, that's the same place you might've used to **Restart** before!

#### Option 2 - Shutting down from inside the VM with the terminal

Simply enough, typing `poweroff` will do in this case. Your system will immediately shutdown.

#### Option 3 - Shutting down from outside the VM

The last way to accomplish this goal of safely shutting down is by using the VM interface. Clicking on the File tab and hitting the close button (which also has a Power Icon) will bring up a popup titled **Close Virtual Machine**. This popup asks if you want to **Save the machine state**, **Send the shutdown signal**, or **Power off the machine**.

![VM File Menu](https://cdn.statically.io/gh/TheOdinProject/curriculum/96d534641514fe4d62aabe2919fac3c52cb286e7/foundations/installations/installations/imgs/19_vbox_close.png)

![Close Virtual Machine Menu](https://cdn.statically.io/gh/TheOdinProject/curriculum/96d534641514fe4d62aabe2919fac3c52cb286e7/foundations/installations/installations/imgs/20_send_shutdown.png)

To be safe, click the **Send the shutdown signal** radio and hit OK. This will safely power down your VM and your files will not get corrupted.

</details>

<details markdown="block">
<summary class="dropDown-header">Ubuntu/Windows Dual-Boot
</summary>

### Read this entire section before starting

Dual-booting provides two operating systems on your computer that you can switch between with a simple reboot. One OS will not modify the other unless you explicitly tell it to do so. Before you continue, be sure to back up any important data and to have a way to ask for help. If you get lost, scared, or stuck, we're here to help in the [Odin Tech Support chat room](https://discordapp.com/channels/505093832157691914/514204667245363200). Come say "Hi"!

### Step 1: Download Ubuntu

First, you need to download the version of Ubuntu you want to install on your computer. Ubuntu comes in different versions ("flavors"), but we suggest the standard desktop [Ubuntu](https://releases.ubuntu.com/22.04/). If you're using an older computer, we recommend [Xubuntu](https://xubuntu.org/release/22-04/). Be sure to download the 64-bit version of [Ubuntu](https://releases.ubuntu.com/22.04/) or [Xubuntu](https://xubuntu.org/release/22-04/). If you reach the download page and are unsure about what version to choose, it is recommended that you pick the latest Long-Term Support (LTS) version (22.04 at the time of writing). You may be tempted to choose a more recent non-LTS release, but LTS releases have the advantage of guaranteed support for up to 5 years, making them more secure, stable and hence reliable.

### Step 2: Create a bootable flash drive

Next, follow [this guide](https://itsfoss.com/create-live-usb-of-ubuntu-in-windows/) to create a bootable flash drive so that you can install Ubuntu on your hard drive. If you don't have a flash drive, you can also use a CD or DVD.

Note: You can use this method to try out [different flavors of Ubuntu](https://www.ubuntu.com/download/flavours) if you'd like. These images allow you to try out different flavors without committing to an installation. Be aware that running the OS from a flash drive will cause the OS to be slow and can decrease the life of your flash drive.

### Step 3: Install Ubuntu

#### Step 3.1: Boot from the flash drive

First, you need to boot Ubuntu from your flash drive. The exact steps may vary, but in general, you will need to do the following:

- Insert the flash drive into the computer.
- Reboot the computer.
- Select the flash drive as the bootable device instead of the hard drive.

For example, on a Dell computer, you would need to plug in the flash drive, reboot the computer, and press the F12 key while the computer is first booting up to bring up the boot menu. From there, you can select to boot from the flash drive. Your computer may not be exactly the same, but Google can help you figure it out.

#### Step 3.2: Install Ubuntu

If you would like to test out the version of Ubuntu on the flash drive, click 'Try me'. When you have found a flavor of Ubuntu you like, click 'Install' and continue to the next step.

Installing Ubuntu is where the real changes start happening on your computer. The default settings are mostly perfect, but be sure to **"Install Ubuntu alongside Windows"** and change the allocated disk space allowed for Ubuntu to 30 GB (or more if you can).

For step-by-step instructions, please follow this [installation guide](https://medium.com/linuxforeveryone/how-to-install-ubuntu-20-04-and-dual-boot-alongside-windows-10-323a85271a73) from the Dave’s RoboShack.

### Intel RST (Rapid Storage Technology)

If you encounter an error requesting you to disable **Intel RST** while attempting to install Ubuntu, follow [these instructions from Stack Exchange](https://askubuntu.com/questions/1233623/workaround-to-install-ubuntu-20-04-with-intel-rst-systems/1233644#1233644), specifically **Choice #2**. The process forces Windows to boot into safemode after you switch your motherboard storage driver to work with Ubuntu. Once it boots into Windows, the forced-on safemode is disabled and you are free to attempt an installation of Ubuntu once again.

</details>

<details markdown="block">
<summary class="dropDown-header">ChromeOS/ChromeOS Flex
</summary>

With the recent addition of being able to run a Linux terminal, the ChromeOS platform has been opened up to the ability to install native Linux applications. If you wish to use your Chromebook to complete The Odin Project, you will need to ensure you meet a couple requirements:

1.  You have a supported Chromebook:
    - [Official Chromebooks](https://www.chromium.org/chromium-os/chrome-os-systems-supporting-linux)
    - [ChromeOS Flex Chromebooks](https://support.google.com/chromeosflex/answer/11513094)
2.  You can install Linux by following [these instructions](https://support.google.com/chromebook/answer/9145439?hl=en)

Once you have successfully met both of these requirements, you should be able to follow along with the Linux instructions throughout the entire curriculum.

</details>

<details markdown="block">
<summary class="dropDown-header">WSL2</summary>

Using WSL2 is an quick and easy way to get started with using Linux, allowing you to run a Linux distribution from within Windows. WSL2 is available on Windows 10 version 2004 and higher (Build 19041 and higher) and Windows 11.

<div class="lesson-note" markdown="1">
<h4>WSL2 and Linux instructions</h4>
Because WSL2 is a full-fledged Linux distribution, almost everything that the curriculum teaches about Linux is also applicable to WSL2. In future lessons, whenever there are instructions that differ by OS, you should follow the Linux instructions, unless the lesson includes WSL2-specific instructions.
</div>

### Step 1: Installations

#### Step 1.1: WSL2 and Virtual Machine Platform

In order to make WSL2 work we'll first need to ensure both `Windows Subsystem for Linux` and `Virtual Machine Platform` are enabled on your system.

- Search for Control Panel in your applications, and open it
- Select **Programs**
- Select **Turn Windows Features on or off** (under the Programs and Features header)
- Ensure both `Windows Subsystem for Linux` and `Virtual Machine Platform` are toggled on, and if not toggle them on.
- When prompted, restart your computer

#### Step 1.2: Installing WSL2

- Open PowerShell in administrator mode by searching for it in your applications, right clicking the top option, and then selecting run as administrator. You might get a prompt asking if you want to allow Windows Powershell to make changes to your device: click yes.
- Enter the following command

  ~~~powershell
  wsl --install
  ~~~
- After a few minutes you'll be prompted to reboot your computer; do so.
- You should see an open Powershell window, prompting you to enter a username and a password. Your username should be lowercase, but can otherwise be whatever suits you. You'll also need to enter a new password.
- When entering your password you might notice that you aren't seeing any visual feedback. This is a standard security feature in Linux, and will also happen in all future cases where you need to enter a password. Just type your password and hit <kbd>Enter</kbd>.

#### Step 1.3.1: Install Windows Terminal (Windows 10 only)

Windows Terminal is a terminal application that lets you more easily customize and run terminals, as well as supporting multiple tabs which can each run their own different terminals.

- [Install Window's Terminal](https://learn.microsoft.com/en-us/windows/terminal/install) by using the direct install option.

#### Step 1.3.2: Setting WSL2 as default (Optional)

Unless you are regularly using other terminals on your computer we recommend that you set WSL2 as the default terminal program when you open Windows Terminal.

- Open Windows Terminal by searching for terminal in your applications.
- Click the dropdown next to the new tab button (at the top of the windows), and select Settings.
- You should see a Default Profile option with a dropdown next to it.
- In the dropdown select Ubuntu.
- Click save at the bottom of the page.

### Step 2 Opening WSL2

On Windows there are three primary ways to open WSL2.

- If you set Windows Terminal to open a Ubuntu terminal by default you can start a new WSL2 session by opening the terminal app.
- Otherwise you can open Windows Terminal, click the dropdown next to the new tab button (at the top of the windows), and select Ubuntu.
- If you search for Ubuntu in the application search bar you should see a application titled Ubuntu; open it to start a new terminal session.

<div class="lesson-note lesson-note--tip" markdown="1">
You might notice when you open WSL2 via Windows Terminal, you'll see a window with a different color scheme and a different icon compared to opening a terminal through Ubuntu in your applications. This is because Windows Terminal comes with a default color scheme for Ubuntu meant to emulate how a real Ubuntu terminal looks. This difference is purely cosmetic, and there is no practical difference between the two.
</div>

<div class="lesson-note lesson-note--warning" markdown="1">
When opening your WSL2 terminal ensure that you do not see `/mnt/c` at the start of the line. `/mnt/c` is where your Windows installation lives when working within WSL2, and messing around there can have unintended consequences.
</div>
</details>

### 2: Google Chrome installation

#### Why Google Chrome?

Because our lessons use Google Chrome, and Chrome/Chromium are overwhelmingly used by developers and consumers, the recommendations we make are very intentional.
Look at this [usage share of web browsers](https://en.wikipedia.org/wiki/Usage_share_of_web_browsers#Summary_tables) and see what other folks are using the most.

Choose your Operating System:

<details markdown="block">
<summary class="dropDown-header">Linux</summary>

#### Step 1: Download Google Chrome

- Open your **Terminal**
- Run the following command to download latest **Google Chrome** `.deb` package:

  ~~~bash
  wget https://dl.google.com/linux/direct/google-chrome-stable_current_amd64.deb
  ~~~

#### Step 2: Install Google Chrome

- Enter the following command in your terminal to install **Google Chrome** `.deb` package

  ~~~bash
  sudo apt install ./google-chrome-stable_current_amd64.deb
  ~~~

- Enter your password, if needed

<<<<<<< HEAD
_(**note**: You might see a notice starting with `N: Download is performed unsandboxed (...)`. You don't need to worry about it. [Read this reddit post for more information.](https://www.reddit.com/r/linux4noobs/comments/ux6cwx/comment/i9x2twx/))_
=======
<div class="lesson-note lesson-note--tip" markdown="1">

You might see a notice starting with `N: Download is performed unsandboxed (...)`. You don't need to worry about it. [Read this reddit post for more information.](https://www.reddit.com/r/linux4noobs/comments/ux6cwx/comment/i9x2twx/))_

</div>
>>>>>>> 06dd3144

#### Step 3: Delete the installer file

~~~bash
rm google-chrome-stable_current_amd64.deb
~~~

#### Step 4: Using Google Chrome

You can start chrome in two ways:

- Click **Google Chrome** from the Applications menu.
- **Or**, use the `google-chrome` command from the terminal:

  ~~~bash
  google-chrome
  ~~~

<<<<<<< HEAD
_(**note**: Chrome is going to use this terminal to output various messages and won't let you run other commands. Don't worry about those messages. If you want to use the same terminal that you run Chrome in for other commands, use `google-chrome &` instead.)_
=======
<div class="lesson-note lesson-note--tip" markdown="1">

Chrome is going to use this terminal to output various messages and won't let you run other commands. Don't worry about those messages. If you want to use the same terminal that you run Chrome in for other commands, use `google-chrome &` instead.)_

</div>
>>>>>>> 06dd3144

</details>

<details markdown="block">
<summary class="dropDown-header">MacOS</summary>

#### Step 1: Download Google Chrome

- Visit [Google Chrome download page](https://www.google.com/chrome/).
- Click **Download Chrome for Mac**.

#### Step 2: Install Google Chrome

- Open the **Downloads** folder.
- Double click the file **googlechrome.dmg**.
- Drag the Google Chrome icon to the **Applications** folder icon.

#### Step 3: Delete the Installer File

- Open **Finder**.
- Click the **arrow** next to Google Chrome in the sidebar.
- Go to the **Downloads** folder.
- Drag **googlechrome.dmg** to the trash.

#### Step 4: Using Google Chrome

- Go to your **Applications** folder.
- Double click **Google Chrome**.

</details>

<details markdown="block">
<summary class="dropDown-header">WSL2</summary>

#### Step 1: Download Google Chrome

- Visit [Google Chrome download page](https://www.google.com/chrome/).
- Click **Download Chrome**.

#### Step 2: Install Google Chrome

- Open the **Downloads** folder.
- Double click the file **ChromeSetup.exe**.

#### Step 3: Delete the installer file

- Open the **Downloads** folder.
- Drag **ChromeSetup.exe** to the trash.

#### Step 4: Using Google Chrome

- Search for **Google Chrome** in your applications.
- Double click **Google Chrome**.

</details>

### Additional resources

This section contains helpful links to related content. It isn’t required, so consider it supplemental.

- It looks like this lesson doesn't have any additional resources yet. Help us expand this section by contributing to our curriculum.<|MERGE_RESOLUTION|>--- conflicted
+++ resolved
@@ -82,15 +82,12 @@
 
 For example, if you have 8 GB (8192 MB respectively) of RAM, you could allocate up to 4096 MB (1024 MB to 1 GB) to your VM’s operating system. If you do not know how much RAM is available to you, [please run this Google query](https://www.google.com/search?q=how+to+find+out+how+much+ram+you+have) to learn how to find this out. If the VM runs a bit slow, try allocating more memory!
 
-<<<<<<< HEAD
-_(**note:** Difficulty converting your **G**iga**B**ytes into **M**ega**B**ytes? 1 GB of RAM is equal to 1024 MB. Therefore, you can say that **8 GB = 8 x 1024 = 8192 MB.**)_
-=======
+
 <div class="lesson-note lesson-note--tip" markdown="1">
 
 Difficulty converting your Gigabytes (GB) into Megabytes (MB)? 1 GB of RAM is equal to 1024 MB. Therefore, you can say that <b>8 GB = 8 x 1024 = 8192 MB.</b>
 
 </div>
->>>>>>> 06dd3144
 
 As for **Processors** you want this to be at 2 and no more. Leave **Enable EFI (special OSes only)** as it is - that is **unchecked** - and click **Next** to continue.
 
@@ -370,15 +367,11 @@
 
 - Enter your password, if needed
 
-<<<<<<< HEAD
-_(**note**: You might see a notice starting with `N: Download is performed unsandboxed (...)`. You don't need to worry about it. [Read this reddit post for more information.](https://www.reddit.com/r/linux4noobs/comments/ux6cwx/comment/i9x2twx/))_
-=======
 <div class="lesson-note lesson-note--tip" markdown="1">
 
 You might see a notice starting with `N: Download is performed unsandboxed (...)`. You don't need to worry about it. [Read this reddit post for more information.](https://www.reddit.com/r/linux4noobs/comments/ux6cwx/comment/i9x2twx/))_
 
 </div>
->>>>>>> 06dd3144
 
 #### Step 3: Delete the installer file
 
@@ -397,15 +390,11 @@
   google-chrome
   ~~~
 
-<<<<<<< HEAD
-_(**note**: Chrome is going to use this terminal to output various messages and won't let you run other commands. Don't worry about those messages. If you want to use the same terminal that you run Chrome in for other commands, use `google-chrome &` instead.)_
-=======
 <div class="lesson-note lesson-note--tip" markdown="1">
 
 Chrome is going to use this terminal to output various messages and won't let you run other commands. Don't worry about those messages. If you want to use the same terminal that you run Chrome in for other commands, use `google-chrome &` instead.)_
 
 </div>
->>>>>>> 06dd3144
 
 </details>
 
