--- conflicted
+++ resolved
@@ -29,11 +29,7 @@
 
 ### Knowledge Check
 
-<<<<<<< HEAD
 This section contains questions for you to check your understanding of this lesson on your own. If you’re having trouble answering a question, click it and review the material it links to.
-=======
-This section contains questions for you to check your understanding of this lesson. If you're having trouble answering the questions below on your own, review the material above to find the answer.
->>>>>>> a9ccdd15
 
 * <a class="knowledge-check-link" href="https://techterms.com/definition/backend">What is back-end development?</a>
 * <a class="knowledge-check-link" href="https://www.codecademy.com/articles/back-end-architecture/">How many parts does the backend consist of?</a>
