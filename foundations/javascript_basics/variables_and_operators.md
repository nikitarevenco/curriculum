### Introduction

In the previous sections you learned how to structure webpages with HTML and style them with CSS. The next step is to make the webpage *interactive*, which is exactly what JavaScript is for.

In this section, we will focus on the fundamentals of JavaScript and how you can use it to manipulate all the various interactions between the web page and user.

### Lesson overview

This section contains a general overview of topics that you will learn in this lesson.

- Discuss the different ways you can declare variables.
- Learn how to write mathematical expressions and the basic arithmetic operators.
- What is operator precedence and some more advanced operators.

### How to run JavaScript code

The simplest way to get started is to create an HTML file with the JavaScript code inside of it. Use the VS Code snippet <kbd>!</kbd> + <kbd>TAB</kbd> to create the basic HTML skeleton in a file on your computer somewhere. Be sure to include the `<script>` tag:

```html
<!DOCTYPE html>
<html lang="en">
<head>
  <meta charset="UTF-8">
  <meta name="viewport" content="width=device-width, initial-scale=1.0">
  <title>Document</title>
</head>
<body>

  <script>
    // Your JavaScript goes here!
    console.log("Hello, World!")
  </script>

</body>
</html>
```

Save and open this file up in a web browser and then open up the browser's console:

1. Right-click on the blank webpage.
1. Click on "Inspect" or "Inspect Element" to open the Developer Tools.
1. Find and select the "Console" tab, where you should see the output of our `console.log` statement.

**Tip:** You can use ["Live Server" extension in Visual Studio Code](https://marketplace.visualstudio.com/items?itemName=ritwickdey.LiveServer) to automatically update the browser when you save your file instead of having to manually refresh the page to see any changes when you edit your code. Try edit the text to say something different!

`console.log()` is the command to print something to the developer console in your browser. You can use this to print the results from any of the following articles and exercises to the console. We encourage you to code along with all of the examples in this and future lessons.

Another way to include JavaScript in a webpage is through an external script. This is very similar to linking external CSS docs to your website.

```html
<script src="javascript.js"></script>
```

JavaScript files have the extension `.js` similar to `.css` for stylesheets. External JavaScript files are used for more complex scripts.

We named our file `javascript.js` but we could have chosen any name like `my-script.js` or even no name `.js`. What is really important is the `.js` extension.

### Variables

These are the building blocks of any program. As an abstract example, let's consider a program that takes in two numbers and returns the sum of those numbers.

It could store the first number as a variable, `a` and the second number as another variable `b`. Then it would output their sum - `a + b`.

You can think of variables as "storage containers" for data in your code.

![Variable Box Illustration](https://cdn.statically.io/gh/TheOdinProject/curriculum/d39eaf2ca95e80705f703bb218216c10508f5047/foundations/javascript_basics/fundamentals-1/imgs/00.png)

You can declare variables using the `let` keyword. Lets try it! (No pun intended).

```javascript
let name = "John";
let surname = "Doe";

console.log(name);
console.log(surname);
```

What will the `console.log` output? Try it out!

You can also re-assign variables:

```javascript
let age = 11;
console.log(age); // outputs 11 to the console

age = 54;
 
console.log(age); // what will be output now?
```

Notice the lack of `let` on line 4 - we don't need it since the variable has already been *declared* earlier and we are just re-assigning it here!

Re-assigning is cool and all, but what if we *don't* want it to happen? For example we might have a *constant* `pi` which will never change. We can accomplish this using the `const` keyword.

```javascript
const pi = 3.14;
pi = 10;

console.log(pi); // What will be output?
```

Your intuition may tell you that `3.14` will be output. Try it!

An error is thrown. It doesn't even reach the `console.log`! You may wonder why we would *want* an error in our code. Truth be told, errors are incredibly helpful at telling us what is wrong with our code and exactly where the issue is. Without them, our code would still not do what we may want it to, but it would be a major pain to try and find what's wrong!

So in summary, there are two ways to declare a variable:

- With `let`, which we can re-assign.
- Using `const` which we **can't** re-assign and will throw an error if we try.

There is also a third way - using `var`. It is the old way and should **not** be used. However, you will likely come across code which uses `var`, so it is important to know that it exists. Do not worry too much about it for now.

### Numbers

Numbers are the building blocks of programming logic!  In fact, it's hard to think of any useful programming task that doesn't involve at least a little basic math... so knowing how numbers work is obviously quite important.  Luckily, it's also fairly straightforward.

If you went to school, you will likely not find the concept too difficult to grasp. For example, the mathematical expression `(3 + 2) - 76 * (1 + 1)` is also valid JavaScript. If you put that into a `console.log`, it'll evaluate the expression and output the correct number. Try it!

### Assignment

<div class="lesson-content__panel" markdown="1">
<<<<<<< HEAD
1. This W3Schools lesson on [JavaScript arithmetic](https://www.w3schools.com/js/js_arithmetic.asp) followed by this on [JavaScript numbers](https://www.w3schools.com/js/js_numbers.asp), are good introductions to what you can accomplish with numbers in JavaScript.
1. This MDN article on [JavaScript math](https://developer.mozilla.org/en-US/docs/Learn/JavaScript/First_steps/Math) covers the same info from a slightly different point of view, while also teaching you how to apply some basic math in JavaScript. There's much more that you can do with numbers, but this is all you need at the moment.
1. Read through \(and code along with!\) this article on [JavaScript operators](http://javascript.info/operators).  Don't forget to do the "Tasks" at the bottom of the page!  It will give you a pretty good idea of what you can accomplish with numbers (among other things!) in JavaScript.
1. This tutorial on [JavaScript variables](http://javascript.info/variables) will explain everything you need to know! Be sure to do the **Tasks** at the end. Information won't stick without practice!
  
=======

>>>>>>> 5084af23
Try the following exercises (and don't forget to use `console.log()`!):

1. Add 2 numbers together! (just type  `console.log(23 + 97)` into your HTML file or the browser console)
1. Add a sequence of 6 different numbers together.
1. Print the value of the following expression: `(4 + 6 + 9) / 77`
    - Answer should be approximately `0.24675`
1. Let's use variables!
    - Type this statement at the top of the script tag: `let a = 10`
    - In the console `console.log(a)` should print `10`
    - Try the following in the console: `9 * a`
    - and this: `let b = 7 * a` (returns `undefined` \*) and then `console.log(b)`
1. Try this sequence:
    - Declare a constant variable `max` with the value `57`
    - Set another variable `actual` to `max - 13`
    - Set another variable `percentage` to `actual / max`
    - If you type `percentage` in the console and press <kbd>Enter</kbd> you should see a value like `0.7719`
1. Take a few minutes to keep playing around with various things in your script tag.  Eventually, we will learn how to actually make those numbers and things show up on the webpage, but all of this logic will remain the same, so make sure you're comfortable with it before moving on.

<<<<<<< HEAD
As you might have noticed by running JavaScript code in the console, the console prints the result of the code it executes (called a return statement). You will learn more about these in the next lessons, however for now it is good to remember that a declaration with an assignment (such as `let b = 7 * a`) returns `undefined` and so you cannot declare and assign a value to a variable and read its value in the same line.
=======
<div class="lesson-note lesson-note--tip" markdown="1">

As you might have noticed by running JavaScript code in the console, the console prints the result of the code it executes (called a return statement). You will learn more about these in the next lessons, however for now it is good to remember that a declaration with an assignment (such as `let b = 7 * a`) returns `undefined` and so you cannot declare and assign a value to a variable and read its value in the same line.

</div>

>>>>>>> 5084af23
</div>

### Knowledge check

The following questions are an opportunity to reflect on key topics in this lesson. If you can't answer a question, click on it to review the material, but keep in mind you are not expected to memorize or master this knowledge.

- [Name the three ways to declare a variable](#variables)
- [Which of the three variable declarations should you avoid and why?](#variables)
- [What rules should you follow when naming variables?](https://javascript.info/variables#variable-naming)
- [What happens when you add numbers and strings together?](https://javascript.info/operators#string-concatenation-with-binary)
- [How does the Modulo (%), or Remainder, operator work?](https://javascript.info/operators#remainder)
- [Explain the difference between `==` and `===`.](https://www.w3schools.com/js/js_numbers.asp)
- [When would you receive a `NaN` result?](https://www.w3schools.com/js/js_numbers.asp)
- [How do you increment and decrement a number?](https://javascript.info/operators#increment-decrement)
- [Explain the difference between prefixing and postfixing increment/decrement operators.](https://javascript.info/operators#increment-decrement)
- [What is operator precedence and how is it handled in JS?](https://javascript.info/operators#operator-precedence)
- [How do you access developer tools and the console?](#how-to-run-javascript-code)
- [How do you log information to the console?](#how-to-run-javascript-code)
- [What does unary plus operator do to string representations of integers? eg. +"10"](https://javascript.info/operators#numeric-conversion-unary)

### Additional resources

This section contains helpful links to related content. It isn't required, so consider it supplemental.

- This [MDN article on what is JavaScript](https://developer.mozilla.org/en-US/docs/Learn/JavaScript/First_steps/What_is_JavaScript) explains a bit more about it on a high-level.<|MERGE_RESOLUTION|>--- conflicted
+++ resolved
@@ -119,15 +119,7 @@
 ### Assignment
 
 <div class="lesson-content__panel" markdown="1">
-<<<<<<< HEAD
-1. This W3Schools lesson on [JavaScript arithmetic](https://www.w3schools.com/js/js_arithmetic.asp) followed by this on [JavaScript numbers](https://www.w3schools.com/js/js_numbers.asp), are good introductions to what you can accomplish with numbers in JavaScript.
-1. This MDN article on [JavaScript math](https://developer.mozilla.org/en-US/docs/Learn/JavaScript/First_steps/Math) covers the same info from a slightly different point of view, while also teaching you how to apply some basic math in JavaScript. There's much more that you can do with numbers, but this is all you need at the moment.
-1. Read through \(and code along with!\) this article on [JavaScript operators](http://javascript.info/operators).  Don't forget to do the "Tasks" at the bottom of the page!  It will give you a pretty good idea of what you can accomplish with numbers (among other things!) in JavaScript.
-1. This tutorial on [JavaScript variables](http://javascript.info/variables) will explain everything you need to know! Be sure to do the **Tasks** at the end. Information won't stick without practice!
-  
-=======
 
->>>>>>> 5084af23
 Try the following exercises (and don't forget to use `console.log()`!):
 
 1. Add 2 numbers together! (just type  `console.log(23 + 97)` into your HTML file or the browser console)
@@ -146,16 +138,12 @@
     - If you type `percentage` in the console and press <kbd>Enter</kbd> you should see a value like `0.7719`
 1. Take a few minutes to keep playing around with various things in your script tag.  Eventually, we will learn how to actually make those numbers and things show up on the webpage, but all of this logic will remain the same, so make sure you're comfortable with it before moving on.
 
-<<<<<<< HEAD
-As you might have noticed by running JavaScript code in the console, the console prints the result of the code it executes (called a return statement). You will learn more about these in the next lessons, however for now it is good to remember that a declaration with an assignment (such as `let b = 7 * a`) returns `undefined` and so you cannot declare and assign a value to a variable and read its value in the same line.
-=======
 <div class="lesson-note lesson-note--tip" markdown="1">
 
 As you might have noticed by running JavaScript code in the console, the console prints the result of the code it executes (called a return statement). You will learn more about these in the next lessons, however for now it is good to remember that a declaration with an assignment (such as `let b = 7 * a`) returns `undefined` and so you cannot declare and assign a value to a variable and read its value in the same line.
 
 </div>
 
->>>>>>> 5084af23
 </div>
 
 ### Knowledge check
