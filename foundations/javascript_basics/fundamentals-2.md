### Introduction

There are a few extremely common types of data that you will encounter in JavaScript, and these fundamentals lessons will give us a really strong foundation in all of them.  Before we start digging deep, however, [this article](http://javascript.info/types) will give you a quick overview of the most common ones.

### Lesson Overview

This section contains a general overview of topics that you will learn in this lesson.

* Name the eight data types in JavaScript.
* Understand the difference between single, double, and backtick quotes.
* Embed a variable/expression in a string.
* Understand what a method is.
* Name the three logical operators.
* Understand what the comparison operators are.
* Understand what conditionals are.
* Understand what nesting is.
* Understand what truthy and falsy values are.

### Strings

Depending on what kind of work you're doing, you might end up working more with pieces of text rather than numbers. A __string__ is simply a piece of text... and is a fundamental building block of the language.

1. Read and code along with [yet another MDN tutorial](https://developer.mozilla.org/en-US/docs/Learn/JavaScript/First_steps/Strings) on the topic.
2. Go through [this lesson](https://www.w3schools.com/js/js_string_methods.asp) to learn a bit more about what you can do with strings... be sure to take a peek at [the String Reference](https://www.w3schools.com/jsref/jsref_obj_string.asp) page near the bottom, and do the exercises at the end!
3. Vocabulary time: a __method__ is a bit of functionality that is built into the language or into specific data types. In [the previous W3Schools exercise](https://www.w3schools.com/js/js_string_methods.asp), you learned a few methods that can be used on strings, such as `replace` and `slice`. An exhaustive list of methods that can be used on strings can be found [here](https://developer.mozilla.org/en-US/docs/Web/JavaScript/Reference/Global_Objects/String).

### Conditionals

Now it's time for the fun stuff...  So far we haven't done much with our programming that you couldn't do with simple math skills.  Sure, we've told our computer how to do the math, so that makes it quicker, but the essence of programming is teaching the computer how to make decisions in order to do more involved things.  Conditionals are how we do that.

1. Step one in learning about conditionals is making sure you have a good grasp on [comparisons](http://javascript.info/comparison).
2. [This tutorial](https://www.w3schools.com/js/js_if_else.asp) is a great first glance at conditionals in JavaScript.
3. [This tutorial](http://javascript.info/logical-operators) will teach you about logical operators.
4. [This article](https://developer.mozilla.org/en-US/docs/Learn/JavaScript/Building_blocks/conditionals) reinforces the concept and provides several interesting examples of how you could use it building websites.
5. [This article](http://javascript.info/ifelse) covers the same basic concept \(read through it as a review!\) and - more importantly - offers the usual 'tasks' at the bottom of the page!
6. [This tutorial](https://www.digitalocean.com/community/tutorials/how-to-use-the-switch-statement-in-javascript) teaches you about the `switch` statement, which comes in handy when you have multiple conditions.

### Assignment

<div class="lesson-content__panel" markdown="1">

To give you a good bit of practice, we have created some replit.com exercises for you to play with. We believe that it's best to practice programming on your _own_ computer, rather than in an online environment, but we'll get to that soon enough.

Be sure to do the lessons in order presented here. Pressing "run" at the top will run the code. Read all directions, watch the terminal, and read all the errors. Don't forget to use 'console.log' extensively.

To get started, create a free repl account and click "Fork" in order to have access to the exercises.
Note: Feel free to browse the files on the left column in order to gain familiarity with it.

* [Exercise 1](https://replit.com/@I3uckwheat/troubleshooting#troubleshooting.js)
* In this exercise, you will be working out of the file called troubleshooting.js
* [Exercise 2](https://replit.com/@I3uckwheat/enter-a-number#script.js)
* You will be working out of script.js
* [Exercise 3](https://replit.com/@I3uckwheat/lets-do-some-math#math.js)
* You will be working out of math.js
* [Exercise 4](https://replit.com/@I3uckwheat/direction-follow#follow.js)
* You will be working out of follow.js

</div>

### Additional Resources

This section contains helpful links to other content. It isn't required, so consider it supplemental.

<<<<<<< HEAD
*  While Regular Expressions is rarely the solution you actually want to use. You can use this as a resource to better understand how to use regex as another tool for strings. Keep in mind there are other solutions you can use for handling strings that are preferable to Regular Expressions typically. [The Net Ninja's Regular Expressions Tutorial](https://www.youtube.com/playlist?list=PL4cUxeGkcC9g6m_6Sld9Q4jzqdqHd2HiD)
=======
* [The Net Ninja's Regular Expressions Tutorial](https://www.youtube.com/playlist?list=PL4cUxeGkcC9g6m_6Sld9Q4jzqdqHd2HiD)
>>>>>>> efef2cbc

### Knowledge Check

This section contains questions for you to check your understanding of this lesson on your own. If you’re having trouble answering a question, click it and review the material it links to.

* <a class="knowledge-check-link" href="https://javascript.info/types#summary">What are the eight data types in JavaScript?</a>
* <a class="knowledge-check-link" href="https://javascript.info/types#objects-and-symbols">Which data type is NOT primitive?</a>
* <a class="knowledge-check-link" href="https://javascript.info/types#the-null-value">What is the relationship between null and undefined?</a>
* <a class="knowledge-check-link" href="https://developer.mozilla.org/en-US/docs/Learn/JavaScript/First_steps/Strings#single_quotes_vs._double_quotes">What is the difference between single, double, and backtick quotes for strings?</a>
* <a class="knowledge-check-link" href="https://developer.mozilla.org/en-US/docs/Learn/JavaScript/First_steps/Strings#concatenating_strings">What is the term for embedding variables/expressions in a string?</a>
* <a class="knowledge-check-link" href="https://developer.mozilla.org/en-US/docs/Learn/JavaScript/First_steps/Strings#concatenating_strings">Which type of quote lets you embed variables/expressions in a string?</a>
* <a class="knowledge-check-link" href="https://developer.mozilla.org/en-US/docs/Learn/JavaScript/First_steps/Strings#concatenating_strings">How do you embed variables/expressions in a string?</a>
* <a class="knowledge-check-link" href="https://developer.mozilla.org/en-US/docs/Learn/JavaScript/First_steps/Strings#escaping_characters_in_a_string">How do you escape characters in a string?</a>
* <a class="knowledge-check-link" href="https://www.w3schools.com/js/js_string_methods.asp">What is the difference between the slice/substring/substr string methods?</a>
* <a class="knowledge-check-link" href="http://javascript.info/logical-operators">What are the three logical operators and what do they stand for?</a>
* <a class="knowledge-check-link" href="https://javascript.info/comparison">What are the comparison operators?</a>
* <a class="knowledge-check-link" href="https://javascript.info/ifelse#boolean-conversion">What are truthy and falsy values?</a>
* <a class="knowledge-check-link" href="https://javascript.info/ifelse#boolean-conversion">What are the falsy values in JavaScript?</a>
* <a class="knowledge-check-link" href="https://www.w3schools.com/js/js_if_else.asp">What are conditionals?</a>
* <a class="knowledge-check-link" href="https://developer.mozilla.org/en-US/docs/Learn/JavaScript/Building_blocks/conditionals#basic_if...else_syntax">What is the syntax for an if/else conditional?</a>
* <a class="knowledge-check-link" href="https://developer.mozilla.org/en-US/docs/Learn/JavaScript/Building_blocks/conditionals#switch_statements">What is the syntax for a switch statement?</a>
* <a class="knowledge-check-link" href="https://developer.mozilla.org/en-US/docs/Learn/JavaScript/Building_blocks/conditionals#ternary_operator">What is the syntax for a ternary operator?</a>
* <a class="knowledge-check-link" href="https://developer.mozilla.org/en-US/docs/Learn/JavaScript/Building_blocks/conditionals#nesting_if...else">What is nesting?</a><|MERGE_RESOLUTION|>--- conflicted
+++ resolved
@@ -61,11 +61,8 @@
 
 This section contains helpful links to other content. It isn't required, so consider it supplemental.
 
-<<<<<<< HEAD
-*  While Regular Expressions is rarely the solution you actually want to use. You can use this as a resource to better understand how to use regex as another tool for strings. Keep in mind there are other solutions you can use for handling strings that are preferable to Regular Expressions typically. [The Net Ninja's Regular Expressions Tutorial](https://www.youtube.com/playlist?list=PL4cUxeGkcC9g6m_6Sld9Q4jzqdqHd2HiD)
-=======
-* [The Net Ninja's Regular Expressions Tutorial](https://www.youtube.com/playlist?list=PL4cUxeGkcC9g6m_6Sld9Q4jzqdqHd2HiD)
->>>>>>> efef2cbc
+
+*  While Regular Expressions is rarely the solution you actually want to use. You can use this as a resource to better understand how to use regex as another tool for strings. Keep in mind there are other solutions you can use for handling strings that are preferable to Regular Expressions typically. [The Net Ninja's Regular Expressions Tutorial](https://www.youtube.com/playlist?list=PL4cUxeGkcC9g6m_6Sld9Q4jzqdqHd2HiD).
 
 ### Knowledge Check
 
