Let's dive right into JavaScript!

### Lesson Overview

This section contains a general overview of topics that you will learn in this lesson.

*   How do you declare a variable?
*   What are three different ways to declare a variable?
*   Which one should you use when?
*   What are the rules for naming variables?
*   What are operators, operands, and operations?
*   What is concatenation and what happens when you add numbers and strings together?
*   What are the different types of operators in JavaScript?
*   What is the difference between `==` and `===`?
*   What are operator precedence values?
*   What are the increment/decrement operators?
*   What is the difference between prefixing and post-fixing them?
*   What are assignment operators?
*   What is the "Unary +" Operator?

### How to Run JavaScript Code

All JavaScript we will be writing in the majority of the Foundations course will be run via the browser. Later lessons in Foundations and the NodeJS path will show you how to run JavaScript outside of the browser environment. Outside of these lessons, for now you should always default to running your JavaScript in the browser unless otherwise specified, otherwise you may run into unexpected errors.

The simplest way to get started is to simply create an HTML file with the JavaScript code inside of it.  Type the basic HTML skeleton into a file on your computer somewhere:

~~~html
<!DOCTYPE html>
<html>
<head>
  <meta charset="UTF-8">
  <title>Page Title</title>
</head>
<body>
  <script>
    // Your JavaScript goes here!
    console.log("Hello, World!")
  </script>
</body>
</html>
~~~

Save and open this file up in a web browser (you can use Live Server to do this!) and then <span id="access-devTools-console">open up the browser's console by right-clicking on the blank webpage and selecting "Inspect" or "Inspect Element".  In the 'Developer Tools' pane find and select the 'Console' tab</span>, where you should see the output of our `console.log` statement.

> <span id="console-log">`console.log()` is the command to print something to the developer console in your browser. You can use this to print the results from any of the following articles and exercises to the console.</span> We encourage you to code along with all of the examples in this and future lessons.

Another way to include JavaScript in a webpage is through an external script. This is very similar to linking external CSS docs to your website.

~~~html
  <script src="javascript.js"></script>
~~~

JavaScript files have the extension `.js` similar to `.css` for stylesheets. External JavaScript files are used for more complex scripts.

### Variables

You can think of variables as simply "storage containers" for data in your code. <span id="variable-declaration">Until recently there was only one way to create a variable in JavaScript &mdash; the `var` statement. But in the newest JavaScript versions we have two more ways &mdash; `let` and `const`.</span>

1.  [This variable tutorial](http://javascript.info/variables) will explain everything you need to know! Be sure to do the __Tasks__ at the end. Information won't stick without practice!

The above tutorial mentioned this, but it's important enough to note again: `let` and `const` are both relatively new ways to declare variables in JavaScript. <span id="avoid-var">In _many_ tutorials (and code) across the internet you're likely to encounter `var` statements. Don't let it bother you! There's nothing inherently wrong with `var`, and in most cases `var` and `let` behave the same way. But sometimes the behavior of `var` is _not_ what you would expect. Just stick to `let` (and `const`) for now.</span> The precise differences between `var` and `let` will be explained later.

### Numbers

Numbers are the building blocks of programming logic!  In fact, it's hard to think of any useful programming task that doesn't involve at least a little basic math... so knowing how numbers work is obviously quite important.  Luckily, it's also fairly straightforward.

1.  [This W3Schools lesson](https://www.w3schools.com/js/js_arithmetic.asp) followed by [this one](https://www.w3schools.com/js/js_numbers.asp), are good introductions to what you can accomplish with numbers in JavaScript.
2.  [This MDN article](https://developer.mozilla.org/en-US/docs/Learn/JavaScript/First_steps/Math) covers the same info from a slightly different point of view, while also teaching you how to apply some basic math in JavaScript. There's much more that you can do with numbers, but this is all you need at the moment.
3.  Read through \(and code along with!\) [this article](http://javascript.info/operators) about operators in Javascript.  Don't forget to do the "Tasks" at the bottom of the page!  It will give you a pretty good idea of what you can accomplish with numbers (among other things!) in JavaScript.

### Assignment

<div class="lesson-content__panel" markdown="1">
Try the following exercises (and don't forget to use `console.log()`!):

1.  Add 2 numbers together! (just type  `console.log(23 + 97)`   into your html file)
2.  Add a sequence of 6 different numbers together.
3.  Print the solution to the following equation: `(4 + 6 + 9) / 77`
    *   Answer should be approximately `0.24675`
4.  Let's use variables!
    *   Type the following at the top of the script tag: `let a = 10`
    *   In the console `console.log(a)` should print `10`
    *   Try the following: `9 * a`
    *   and this: `let b = 7 * a` (returns `undefined` \*) and then `console.log(b)`
5.  You should be getting the hang of this by now... try this sequence:
    *   Declare a constant variable `max` with the value `57`
    *   Set another variable `actual` to `max - 13`
    *   Set another variable `percentage` to `actual / max`
    *   If you type `percentage` in the console and press enter you should see a value like `0.7719`
6.  Take a few minutes to keep playing around with various things in your script tag.  Eventually, we will learn how to actually make those numbers and things show up on the webpage, but all of this logic will remain the same, so make sure you're comfortable with it before moving on.

_* As you might have noticed by running Javascript code in the console, the console prints the result of the code it executes (called a return statement). You will learn more about these in the next lessons, however for now it is good to remember that a declaration with an assignment (such as `let b = 7 * a`) returns `undefined` and so you cannot declare and assign a value to a variable and read its value in the same line._
</div>

### Additional Resources

This section contains helpful links to other content. It isn't required, so consider it supplemental.

<<<<<<< HEAD
* It looks like this lesson doesn't have any additional resources yet. Help us expand this section by contributing to our curriculum.
=======
*   It looks like this lesson doesn't have any additional resources yet. Help us expand this section by contributing to our curriculum.
>>>>>>> 8b595392

### Knowledge Check

This section contains questions for you to check your understanding of this lesson on your own. If you’re having trouble answering a question, click it and review the material it links to.

*   <a class="knowledge-check-link" href="#variable-declaration">Name the three ways to declare a variable</a>
*   <a class="knowledge-check-link" href="#avoid-var">Which of the three variable declarations should you avoid and why?</a>
*   <a class="knowledge-check-link" href="https://javascript.info/variables#variable-naming">What rules should you follow when naming variables?</a>
*   <a class="knowledge-check-link" href="https://javascript.info/operators#string-concatenation-with-binary">What should you look out for when using the `+` operator with numbers and strings?</a>
*   <a class="knowledge-check-link" href="https://javascript.info/operators#remainder">How does the `%` operator work?</a>
*   <a class="knowledge-check-link" href="https://www.w3schools.com/js/js_numbers.asp">Explain the difference between `==` and `===`.</a>
*   <a class="knowledge-check-link" href="https://www.w3schools.com/js/js_numbers.asp">When would you receive a `NaN` result?</a>
*   <a class="knowledge-check-link" href="https://javascript.info/operators#increment-decrement">How do you increment and decrement a number?</a>
*   <a class="knowledge-check-link" href="https://javascript.info/operators#increment-decrement">Explain the difference between prefixing and post-fixing increment/decrement operators.</a>
*   <a class="knowledge-check-link" href="https://javascript.info/operators#operator-precedence">What is operator precedence and how is it handled in JS?</a>
*   <a class="knowledge-check-link" href="#access-devTools-console">How do you access developer tools and the console?</a>
*   <a class="knowledge-check-link" href="#console-log">How do you log information to the console?</a>
*   <a class="knowledge-check-link" href="https://javascript.info/operators#numeric-conversion-unary">What does unary plus operator do to string representations of integers?</a><|MERGE_RESOLUTION|>--- conflicted
+++ resolved
@@ -96,11 +96,7 @@
 
 This section contains helpful links to other content. It isn't required, so consider it supplemental.
 
-<<<<<<< HEAD
-* It looks like this lesson doesn't have any additional resources yet. Help us expand this section by contributing to our curriculum.
-=======
-*   It looks like this lesson doesn't have any additional resources yet. Help us expand this section by contributing to our curriculum.
->>>>>>> 8b595392
+*  It looks like this lesson doesn't have any additional resources yet. Help us expand this section by contributing to our curriculum.
 
 ### Knowledge Check
 
