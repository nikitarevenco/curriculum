Let's dive right into JavaScript!

### Lesson Overview

This section contains a general overview of topics that you will learn in this lesson.

*   How do you declare a variable?
*   What are three different ways to declare a variable?
*   Which one should you use when?
*   What are the rules for naming variables?
*   What are operators, operands, and operations?
*   What is concatenation and what happens when you add numbers and strings together?
*   What are the different types of operators in JavaScript?
*   What is the difference between `==` and `===`?
*   What are operator precedence values?
*   What are the increment/decrement operators?
*   What is the difference between prefixing and post-fixing them?
*   What are assignment operators?
*   What is the "Unary +" Operator?

### How to Run JavaScript Code

All JavaScript we will be writing in the majority of the Foundations course will be run via the browser. Later lessons in Foundations and the NodeJS path will show you how to run JavaScript outside of the browser environment. Outside of these lessons, for now you should always default to running your JavaScript in the browser unless otherwise specified, otherwise you may run into unexpected errors.

The simplest way to get started is to simply create an HTML file with the JavaScript code inside of it.  Type the basic HTML skeleton into a file on your computer somewhere:

~~~html
<!DOCTYPE html>
<html>
<head>
  <meta charset="UTF-8">
  <title>Page Title</title>
</head>
<body>
  <script>
    // Your JavaScript goes here!
    console.log("Hello, World!")
  </script>
</body>
</html>
~~~

Save and open this file up in a web browser (you can use Live Server to do this!) and then <span id="access-devTools-console">open up the browser's console by right-clicking on the blank webpage and selecting "Inspect" or "Inspect Element".  In the 'Developer Tools' pane find and select the 'Console' tab</span>, where you should see the output of our `console.log` statement.


> <span id="console-log">`console.log()` is the command to print something to the developer console in your browser. You can use this to print the results from any of the following articles and exercises to the console.</span> We encourage you to code along with all of the examples in this and future lessons.

Another way to include JavaScript in a webpage is through an external script. This is very similar to linking external CSS docs to your website. 

~~~html
  <script src="javascript.js"></script>
~~~

JavaScript files have the extension `.js` similar to `.css` for stylesheets. External JavaScript files are used for more complex scripts.

### Variables

You can think of variables as simply "storage containers" for data in your code. <span id="variable-declaration">Until recently there was only one way to create a variable in JavaScript &mdash; the `var` statement. But in the newest JavaScript versions we have two more ways &mdash; `let` and `const`.</span>

1.  [This variable tutorial](http://javascript.info/variables) will explain everything you need to know! Be sure to do the __Tasks__ at the end. Information won't stick without practice!

The above tutorial mentioned this, but it's important enough to note again: `let` and `const` are both relatively new ways to declare variables in JavaScript. <span id="avoid-var">In _many_ tutorials (and code) across the internet you're likely to encounter `var` statements. Don't let it bother you! There's nothing inherently wrong with `var`, and in most cases `var` and `let` behave the same way. But sometimes the behavior of `var` is _not_ what you would expect. Just stick to `let` (and `const`) for now.</span> The precise differences between `var` and `let` will be explained later.

### Numbers

Numbers are the building blocks of programming logic!  In fact, it's hard to think of any useful programming task that doesn't involve at least a little basic math... so knowing how numbers work is obviously quite important.  Luckily, it's also fairly straightforward.

1.  [This W3Schools lesson](https://www.w3schools.com/js/js_arithmetic.asp) followed by [this one](https://www.w3schools.com/js/js_numbers.asp), are good introductions to what you can accomplish with numbers in JavaScript.
2.  [This MDN article](https://developer.mozilla.org/en-US/docs/Learn/JavaScript/First_steps/Math) covers the same info from a slightly different point of view, while also teaching you how to apply some basic math in JavaScript. There's much more that you can do with numbers, but this is all you need at the moment.
3.  Read through \(and code along with!\) [this article](http://javascript.info/operators) about operators in Javascript.  Don't forget to do the "Tasks" at the bottom of the page!  It will give you a pretty good idea of what you can accomplish with numbers (among other things!) in JavaScript.

### Assignment

<div class="lesson-content__panel" markdown="1">
Try the following exercises (and don't forget to use `console.log()`!):

1.  Add 2 numbers together! (just type  `console.log(23 + 97)`   into your html file)
2.  Add a sequence of 6 different numbers together.
3.  Print the solution to the following equation: `(4 + 6 + 9) / 77`
    *   Answer should be approximately `0.24675`
4.  Let's use variables!
    *   Type the following at the top of the script tag: `let a = 10`
    *   In the console `console.log(a)` should print `10`
    *   Try the following: `9 * a`
    *   and this: `let b = 7 * a` (returns `undefined` \*) and then `console.log(b)`
5.  You should be getting the hang of this by now... try this sequence:
    *   Declare a constant variable `max` with the value `57`
    *   Set another variable `actual` to `max - 13`
    *   Set another variable `percentage` to `actual / max`
    *   If you type `percentage` in the console and press enter you should see a value like `0.7719`
6.  Take a few minutes to keep playing around with various things in your script tag.  Eventually, we will learn how to actually make those numbers and things show up on the webpage, but all of this logic will remain the same, so make sure you're comfortable with it before moving on.

_* As you might have noticed by running Javascript code in the console, the console prints the result of the code it executes (called a return statement). You will learn more about these in the next lessons, however for now it is good to remember that a declaration with an assignment (such as `let b = 7 * a`) returns `undefined` and so you cannot declare and assign a value to a variable and read its value in the same line._
</div>

### Additional Resources

This section contains helpful links to other content. It isn't required, so consider it supplemental.

*   It looks like this lesson doesn't have any additional resources yet. Help us expand this section by contributing to our curriculum.

### Knowledge Check

This section contains questions for you to check your understanding of this lesson on your own. If you’re having trouble answering a question, click it and review the material it links to.

<<<<<<< HEAD
*   <a class="knowledge-check-link" href="#variable-declaration">Name the three ways to declare a variable</a>
=======
*   <a class="knowledge-check-link" href="#variable-declaration">Name the three ways to declare a variable?</a>
>>>>>>> a5e4e01f
*   <a class="knowledge-check-link" href="#avoid-var">Which of the three variable declarations should you avoid and why?</a>
*   <a class="knowledge-check-link" href="https://javascript.info/variables#variable-naming">What rules should you follow when naming variables?</a>
*   <a class="knowledge-check-link" href="https://javascript.info/operators#string-concatenation-with-binary">What should you look out for when using the `+` operator with numbers and strings?</a>
*   <a class="knowledge-check-link" href="https://javascript.info/operators#remainder">How does the `%` operator work?</a>
*   <a class="knowledge-check-link" href="https://www.w3schools.com/js/js_numbers.asp">Explain the difference between `==` and `===`.</a>
*   <a class="knowledge-check-link" href="https://www.w3schools.com/js/js_numbers.asp">When would you receive a `NaN` result?</a>
*   <a class="knowledge-check-link" href="https://javascript.info/operators#increment-decrement">How do you increment and decrement a number?</a>
*   <a class="knowledge-check-link" href="https://javascript.info/operators#increment-decrement">Explain the difference between prefixing and post-fixing increment/decrement operators.</a>
*   <a class="knowledge-check-link" href="https://javascript.info/operators#operator-precedence">What is operator precedence and how is it handled in JS?</a>
*   <a class="knowledge-check-link" href="#access-devTools-console">How do you access developer tools and the console?</a>
*   <a class="knowledge-check-link" href="#console-log">How do you log information to the console?</a>
*   <a class="knowledge-check-link" href="https://javascript.info/operators#numeric-conversion-unary">What does unary plus operator do to string representations of integers?</a><|MERGE_RESOLUTION|>--- conflicted
+++ resolved
@@ -103,11 +103,7 @@
 
 This section contains questions for you to check your understanding of this lesson on your own. If you’re having trouble answering a question, click it and review the material it links to.
 
-<<<<<<< HEAD
 *   <a class="knowledge-check-link" href="#variable-declaration">Name the three ways to declare a variable</a>
-=======
-*   <a class="knowledge-check-link" href="#variable-declaration">Name the three ways to declare a variable?</a>
->>>>>>> a5e4e01f
 *   <a class="knowledge-check-link" href="#avoid-var">Which of the three variable declarations should you avoid and why?</a>
 *   <a class="knowledge-check-link" href="https://javascript.info/variables#variable-naming">What rules should you follow when naming variables?</a>
 *   <a class="knowledge-check-link" href="https://javascript.info/operators#string-concatenation-with-binary">What should you look out for when using the `+` operator with numbers and strings?</a>
