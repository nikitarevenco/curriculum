--- conflicted
+++ resolved
@@ -54,14 +54,6 @@
 
 2.  Semicolons: Semicolons are _mostly_ optional in JavaScript because the JS compiler will automatically insert them if they are omitted. This functionality CAN break in certain situations leading to bugs in your code so it is better to get used to adding semi-colons.  Just do it!
 
-<<<<<<< HEAD
-3.  Line length: Again, different style guides will recommend different options for this one, but just about ALL of them suggest limiting the length of each line of code.  This rule is not quite as strict as some of the others, but as a general rule, your code will be easier to read if you manually break lines that are longer than about 80 characters.  Many code editors have a line in the display to show when you have crossed this threshold.   When manually breaking lines, you should indent the second line __2__ levels, and should try to break immediately _after_ an operator or comma:
-
-    ~~~javascript
-    let reallyReallyLongLine = something + somethingElse + anotherThing +
-      howManyTacos + oneMoreReallyLongThing;
-    ~~~
-=======
 3. Line length: Again, different style guides will recommend different options for this one, but just about ALL of them suggest limiting the length of each line of code.  This rule is not quite as strict as some of the others, but as a general rule, your code will be easier to read if you manually break lines that are longer than about 80 characters.  Many code editors have a line in the display to show when you have crossed this threshold.   When manually breaking lines, you should try to break immediately _after_ an operator or comma. Then, there are a few ways to format continuation lines. For example, you can:
 
    - indent continuation lines by one level,
@@ -81,8 +73,7 @@
    let anotherReallyReallyLongLine = something + somethingElse + anotherThing +
                                      howManyTacos + oneMoreReallyLongThing;
    ~~~
->>>>>>> 9e64a51b
-
+   
    ​
 
 4.  Naming Things: Names for functions and variables should be descriptive.  Always use camelCase.  To keep things consistent and easy to read, variables should always begin with a noun or an adjective (that is, a noun phrase) and functions with a verb.  It is ok to use single characters as variable names in the context of a loop or a callback function, but not elsewhere.
