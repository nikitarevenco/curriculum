--- conflicted
+++ resolved
@@ -225,7 +225,6 @@
 
 The Odin Project follows [Google's documentation style guide on lists](https://developers.google.com/style/lists#numbered-lettered-bulleted-lists).
 
-<<<<<<< HEAD
 ### Capitalization and end punctuation
 
 Capitalization and end punctuation depend on the type of list and the contents of the list.
@@ -237,29 +236,13 @@
 - Understand how the Web works.
 - Explain what OOP principles are.
 ~~~
-=======
-### Capitalization and End punctuation
-
-Capitalization and end punctuation depend on the type of list and the contents of the list.
-
-Generally, start each list item with a capital letter and end each list item with a period or other appropriate sentence-ending punctuation.
-
-```markdown
-- Use Git to make open source contributions.
-- Understand how the web works.
-```
->>>>>>> 2ae16a0c
 
 Do not use end punctuation in the following cases:
 
 - If the item consists of a single word, don't use end punctuation.
 - If the item doesn't include a verb, don't use end punctuation.
 
-<<<<<<< HEAD
 For more detailed examples of the exceptions, refer to [Google's style guide on lists](https://developers.google.com/style/lists#capitalization-and-end-punctuation)
-=======
-For a more detailed examples on the exceptions, refer to [Google's style guide on lists](https://developers.google.com/style/lists#capitalization-and-end-punctuation)
->>>>>>> 2ae16a0c
 
 ### Lazy numbering
 
