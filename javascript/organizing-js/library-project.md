### Introduction

Let's extend the 'Book' example from the previous lesson and turn it into a small Library app.

### Assignment

<div class="lesson-content__panel" markdown="1">

1. If you haven't already, set up your project with skeleton HTML/CSS and JS files.
2. All of your book objects are going to be stored in a simple array, so add a function to the script (not the constructor) that can take user's input and store the new book objects into an array. Your code should look something like this:

   ```javascript
   let myLibrary = [];

   function Book() {
     // the constructor...
   }

   function addBookToLibrary() {
     // do stuff here
   }
   ```

3. Hook the array up to your HTML with a `render()` function that loops through the array and displays each book on the page. You can display them in some sort of table, or each on their own "card". It might help for now to manually add a few books to your array so you can see the display.
4. Add a "NEW BOOK" button that brings up a form allowing users to input the details for the new book: author, title, number of pages, whether it's been read and anything else you might want.
5. Add a button on each book's display to remove the book from the library.
   1. You will need to associate your DOM elements with the actual book objects in some way. One easy solution is giving them a data-attribute that corresponds to the index of the library array.
6. Add a button on each book's display to change it's `read` status.
   1. To facilitate this you will want to create the function that toggles a book's `read` status on your `Book` prototype.
7. Optional -we haven't learned any techniques for actually storing our data anywhere, so when the user refreshes the page all of their books will disappear! If you want, you are capable of adding some persistence to this library app using one of the following techniques:
   1. localStorage ([docs here](https://developer.mozilla.org/en-US/docs/Web/API/Web_Storage_API/Using_the_Web_Storage_API)) allows you to save data on the user's computer. The downside here is that the data is ONLY accessible on the computer that it was created on. Even so, it's pretty handy! Set up a function that saves the whole library array to localStorage every time a new book is created, and another function that looks for that array in localStorage when your app is first loaded. (make sure your app doesn't crash if the array isn't there!)
   2. Firebase ([check it out!](https://firebase.google.com/docs/?authuser=0)) is an online database that can be set up relatively easily, allowing you to save your data to a server in the cloud! Teaching you how to use it is beyond the scope of this tutorial, but it is almost definitely within your skill set. If you're interested, check out [this video](https://www.youtube.com/watch?v=noB98K6A0TY) to see what it's all about.
      </div>

### Student Solutions

Send us your solution so we can show others! Submit a link below to this [file](https://github.com/TheOdinProject/curriculum/blob/master/javascript/organizing-js/library-project.md) in the Javascript Curriculum Github repo with your files in it by using any of the methods listed on the [contributing page](http://github.com/TheOdinProject/curriculum/blob/master/contributing.md). See the [Google Homepage project](/courses/web-development-101/lessons/html-css) for examples.

<details markdown="block">
  <summary> Show Student Solutions </summary>

- Add your solution below this line!
<<<<<<< HEAD
- [dane's Solution](https://github.com/daneOmega/bookLibrary) - [View in Browser](https://daneomega.github.io/)
- [djolesuseranem's Solution](https://github.com/djolesusername/libraryh) - [View in Browser](https://djolesusername.github.io/libraryh/)
=======
- [Ricala's Solution](https://github.com/Ricala/library) - [View in Browser](https://ricala.github.io/library/)
 - [djolesuseranem's Solution](https://github.com/djolesusername/libraryh) - [View in Browser](https://djolesusername.github.io/libraryh/)
>>>>>>> 1944f35a
- [Djo1e's Solution](https://github.com/Djo1e/LibraryApp) - [View in Browser](https://djo1e.github.io/LibraryApp/)
- [balowulf's Solution](https://github.com/balowulf/library) - [View in Browswer](https://balowulf.github.io/library/)
- [Max Garber's Solution](https://github.com/bubblebooy/Odin-Javascript/blob/master/library.html) - [View in Browswer](https://bubblebooy.github.io/Odin-Javascript/library.html)
- [Shruti Jain's Solution](https://github.com/Sjain020188/Library) - [View in Browser](https://sjain020188.github.io/Library/library.html)
- [Suulola Oluwaseyi's Solution](https://github.com/mySuulola/odin-library) - [View in Browser](https://mysuulola.github.io/odin-library/)
- [Malditagaseosa's Solution](https://github.com/malditagaseosa/library) - [View in Browser](https://malditagaseosa.github.io/library/)<br/>
- [Diana's Solution](https://github.com/dianastanciu/odin-library) - [View in Browser](https://dianastanciu.github.io/odin-library/)
- [Hammad Ahmed's Solution](https://github.com/shammadahmed/library) - [View in Browser](https://shammadahmed.github.io/library/)
- [Chris MacSwan's Solution](https://github.com/cmacswan07/my_library) - [View in Browser](https://cmacswan07.github.io/my_library)
- [Alaa's Solution](https://github.com/alaajerbi/book-library) - [View in Browser](https://alaajerbi.github.io/book-library)
- [Omid's solution](https://github.com/omid997/library-odin) - [View In Browser](https://omid997.github.io/library-odin/)
- [Luján Fernaud's solution](https://github.com/lujanfernaud/js-reading-list) - [View In Browser](http://lujanfernaud.com/js-reading-list/)
- [Javier Machin's solution](https://github.com/Javier-Machin/js-simple-library) - [View In Browser](https://javier-machin.github.io/js-simple-library/)
- [Alien's Solution](https://github.com/aliensjit/libraryOfTheCentury) - [View in Browser](https://aliensjit.github.io/libraryOfTheCentury/)
- [nmac's solution](https://github.com/nmacawile/my-library) - [Link](https://htmlpreview.github.io/?https://github.com/nmacawile/my-library/blob/master/index.html)
- [SarfrazAnjum's Solution](https://github.com/SarfrazAnjum/TOP_JS_Library) - [View in Browser](https://sarfrazanjum.github.io/TOP_JS_Library/)
- [Nate Dimock's Solution](https://github.com/Flakari/js-library) - [View in Browser](https://flakari.github.io/js-library/)
- [leosoaivan's Solution](https://github.com/leosoaivan/js-book-library) - [View in Browser](http://leosoaivan.com/js-book-library/)
- [Qin's Solution](https://github.com/hyathynth/book_library) - [View in Browser](https://hyathynth.github.io/book_library/)
- [Johan Morin's Solution](https://github.com/MorrisMalone/myLibrary) - [View in Browser](https://morrismalone.github.io/myLibrary/)
- [brxck's Solution](https://github.com/brxck/odin-library) - [View in Browser](http://brockmcelroy.com/odin-library/)
- [autumnchris's Solution](https://github.com/autumnchris/reading-list-vanilla-js) - [View in Browser](https://autumnchris.github.io/reading-list-vanilla-js)
- [theghall's solution](https://github.com/theghall/odin-library) - [View in Browser](https://theghall.github.io/odin-library/)
- [mindovermiles262's solution](https://github.com/mindovermiles262/odin-library) - [View in Browser](https://mindovermiles262.github.io/odin-library/)
- [Rade's Solution](https://github.com/fukifuki/library) - [View in Browser](https://fukifuki.github.io/library)
- [Andrew's Solution](https://github.com/andrewr224/library) - [View in Browser](https://andrewr224.github.io/library/)
- [Rob Hitt's Solution](https://github.com/robhitt/oo-book-list) - [View in Browser](https://robhitt.github.io/oo-book-list/)
- [Jonathan Yiv's solution](https://github.com/JonathanYiv/library) - [View in Browser](https://jonathanyiv.github.io/library/)
- [Jmooree30's solution](https://github.com/jmooree30/Library) - [View in browser](https://jmooree30.github.io/Library/)
- [codyloyd's solution](https://github.com/codyloyd/odin-library) - [View in browser](http://codyloyd.com/odin-library/)
- [shadowlighter's solution](https://codepen.io/shadowlighter/full/ppNpbm/) - [View in browser](https://codepen.io/shadowlighter/full/ppNpbm/)
- [ezeaspie's solution](https://github.com/ezeaspie/library-project) - [View in browser](https://ezeaspie.github.io/library-project/index.html)
- [Joseph's solution](https://github.com/pjosephraj/theodinproject-library) - [View in browser](https://pjosephraj.github.io/theodinproject-library/)
- [Moiz's solution](https://github.com/MoizHasan/JS-Library) - [View in browser](https://cdn.rawgit.com/MoizHasan/JS-Library/e0874ddd/library.html)
- [asasmith's solution](https://github.com/asasmith/libraryApp) - [View in browser](https://asasmith.github.io/libraryApp/)
- [Sumit's Solution](https://codepen.io/DCWorld/pen/NyNvRw) - [View in browser](https://codepen.io/DCWorld/full/NyNvRw/)
- [Caner Sezgin's Solution](https://github.com/casedo/myLibrary) - [View in browser](http://bit.ly/myLibr)
- [Alan's Solution](https://github.com/18alantom/top_library) - [View in browser](https://18alantom.github.io/top_library/)
- [Katineto's Solution](https://github.com/Katineto/reading-list) - [View in browser](https://reading-list-da983.firebaseapp.com/)
- [Mike Smith's Solution](https://github.com/MikeSS281986/Library) - [View in browser](https://mikess281986.github.io/Library/)
- [sampsonmao's Solution](https://github.com/sampsonmao/library) - [View in browser](https://sampsonmao.github.io/library/)
- [Uy Bình's Solution](https://github.com/uybinh/odin-js-library) - [View in browser](https://uybinh.github.io/odin-js-library/)
- [Punnadittr's Solution](https://github.com/punnadittr/library) - [View in browser](https://punnadittr.github.io/library/index.html/)
- [Sava's Solution](https://github.com/SavaVuckovic/Library-App)
- [Francisco Carlos's Solution](https://github.com/fcarlosdev/the_odin_project/tree/master/library) - [View in browser](https://htmlpreview.github.io/?https://github.com/fcarlosdev/the_odin_project/blob/master/library/index.html)
- [Kyouyatamax Solution](https://github.com/kyouyatamax/jsLibraryOdinProject) - [View in browser](https://kyouyatamax.github.io/jsLibraryOdinProject/)
- [MPalhidai's Solution](https://github.com/MPalhidai/Library) - [View in browser](https://www.michaelpalhidai.com/Library/)
- [aznafro's Solution](https://github.com/aznafro/library) - [View in browser](https://aznafro.github.io/library/)
- [Areeba's Solution](https://github.com/AREEBAISHTIAQ/project-library) - [View in browser](https://areebaishtiaq.github.io/project-library/)
- [Khalal's Solution](https://github.com/khalalw/Odin/tree/master/javascript/library) - [View in browser](https://khalalw.github.io/Odin/javascript/library/index.html)
- [Taylor J's Solution](https://github.com/taylorjohannsen/library) - [View in browser](https://taylorjohannsen.github.io/library/)
- [Halkim44's Solution](https://github.com/halkim44/myLibrary) - [online ver](https://halkim44.github.io/myLibrary/)
- [Enravel's Solution](https://github.com/Enravel/Library-Project)
- [Valentino Valenti's Solution](https://github.com/1ba1/library-app) - [View in browser](https://1ba1.github.io/library-app/)
- [tnharvey's Solution](https://github.com/tnharvey/library) - [View in browser](https://tnharvey.github.io/library/)
- [Ubaid Manzoor Wani](https://github.com/Ubaid-Manzoor/Book-Manager) - [View in Browser](https://ubaid-manzoor.github.io/Book-Manager/)
- [Brendaneus' Solution](https://github.com/Brendaneus/the_odin_project/tree/master/javascript/library)

</details><|MERGE_RESOLUTION|>--- conflicted
+++ resolved
@@ -30,7 +30,7 @@
 7. Optional -we haven't learned any techniques for actually storing our data anywhere, so when the user refreshes the page all of their books will disappear! If you want, you are capable of adding some persistence to this library app using one of the following techniques:
    1. localStorage ([docs here](https://developer.mozilla.org/en-US/docs/Web/API/Web_Storage_API/Using_the_Web_Storage_API)) allows you to save data on the user's computer. The downside here is that the data is ONLY accessible on the computer that it was created on. Even so, it's pretty handy! Set up a function that saves the whole library array to localStorage every time a new book is created, and another function that looks for that array in localStorage when your app is first loaded. (make sure your app doesn't crash if the array isn't there!)
    2. Firebase ([check it out!](https://firebase.google.com/docs/?authuser=0)) is an online database that can be set up relatively easily, allowing you to save your data to a server in the cloud! Teaching you how to use it is beyond the scope of this tutorial, but it is almost definitely within your skill set. If you're interested, check out [this video](https://www.youtube.com/watch?v=noB98K6A0TY) to see what it's all about.
-      </div>
+</div>
 
 ### Student Solutions
 
@@ -40,13 +40,10 @@
   <summary> Show Student Solutions </summary>
 
 - Add your solution below this line!
-<<<<<<< HEAD
+
 - [dane's Solution](https://github.com/daneOmega/bookLibrary) - [View in Browser](https://daneomega.github.io/)
 - [djolesuseranem's Solution](https://github.com/djolesusername/libraryh) - [View in Browser](https://djolesusername.github.io/libraryh/)
-=======
 - [Ricala's Solution](https://github.com/Ricala/library) - [View in Browser](https://ricala.github.io/library/)
- - [djolesuseranem's Solution](https://github.com/djolesusername/libraryh) - [View in Browser](https://djolesusername.github.io/libraryh/)
->>>>>>> 1944f35a
 - [Djo1e's Solution](https://github.com/Djo1e/LibraryApp) - [View in Browser](https://djo1e.github.io/LibraryApp/)
 - [balowulf's Solution](https://github.com/balowulf/library) - [View in Browswer](https://balowulf.github.io/library/)
 - [Max Garber's Solution](https://github.com/bubblebooy/Odin-Javascript/blob/master/library.html) - [View in Browswer](https://bubblebooy.github.io/Odin-Javascript/library.html)
