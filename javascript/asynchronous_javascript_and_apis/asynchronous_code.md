--- conflicted
+++ resolved
@@ -73,17 +73,11 @@
 <div class="lesson-content__panel" markdown="1">
 
 1. Read this [Promises article](https://davidwalsh.name/promises). It's a good starting place and it's short and to the point.
-<<<<<<< HEAD
-2. Watch this [Promises video](https://youtu.be/DHvZLI7Db8E).  It's a good place to get a feel for how one might actually use promises in the wild.
-3. Watch this [What is Event Loop? video](https://www.youtube.com/watch?v=8aGhZQkoFbQ) to understand how asynchronous code works in JavaScript.
-4. Watch this [Event Loop - Visualized video](https://www.youtube.com/watch?v=eiC58R16hb8) to further understand the Event Loop.
-5. Watch this [Promises - Visualized video](https://www.youtube.com/watch?v=Xs1EMmBLpn4) to understand Promise Execution in JavaScript.
-6. Read [promise basics](https://javascript.info/promise-basics), which is an excellent resource for beginners.
-=======
 1. Watch this [video about promises](https://youtu.be/DHvZLI7Db8E).  It's a good place to get a feel for how one might actually use promises in the wild.
 1. Watch this [video titled "What is Event Loop?"](https://www.youtube.com/watch?v=8aGhZQkoFbQ) to understand how asynchronous code works in JavaScript.
+1. Watch this [video visualizing the Event loop](https://www.youtube.com/watch?v=eiC58R16hb8) to further understand the Event Loop.
+1. Watch this [video visualizing promises](https://www.youtube.com/watch?v=Xs1EMmBLpn4) to understand Promise Execution in JavaScript.
 1. Read this [promise basics article](https://javascript.info/promise-basics), which is an excellent resource for beginners.
->>>>>>> 20aded9d
 
 </div>
 
