--- conflicted
+++ resolved
@@ -145,7 +145,7 @@
 ### Dangers and Best Practices
 
 Let's review the dangers we've addressed so far. I know, I know, it's scary stuff - but we have to be mindful or our coworkers might end up hating our guts! If you look back through this lesson you'll see a common thread. `amend`, `rebase`, `reset`, `push --force` are all especially dangerous when you're collaborating with others. <span id='dangers'>These commands can destroy work your coworkers have created</span>. So keep that in mind. When attempting to rewrite history always check the dangers of the particular command you're using, and follow these best practices for the commands we've covered:
-<<<<<<< HEAD
+
 <span id='best-practices'></span>
 
 1.  If working on a team project make sure rewriting history is safe to do, and others know you're doing it.
@@ -157,18 +157,6 @@
     1.  For `git rebase` never rebase a repository that others may work off of.
     1.  For `git reset` never reset commits thath have been pushed to remote repositories.
     1.  For `git push --force` only use it when appropriate, use it with caution, and preferably default to using `git push --force-with-lease`.
-=======
-<span id='best-practices'>
-1) If working on a team project make sure rewriting history is safe to do, and others know you're doing it.</span>
-2) Ideally stick to using these commands only on branches that you're working with by yourself.
-3) Using the `-f` flag to force something should scare you, and you better have a really good reason for using it.
-4) Don't push after every single commit, changing published history should be avoided when possible
-5) Regarding the specific commands we've covered:
-  - For `git amend` never amend commits that have been pushed to remote repositories
-  - For `git rebase` never rebase a repository that others may work off of 
-  - For `git reset` never reset commits that have been pushed to remote repositories
-  - For `git push --force` only use it when appropriate, use it with caution, and preferably default to using `git push --force-with-lease`
->>>>>>> 5f7d3f23
 
 ### Branches Are Pointers
 
