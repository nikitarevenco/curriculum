--- conflicted
+++ resolved
@@ -103,7 +103,7 @@
 
 <div class="lesson-note lesson-note--tip" markdown="1">
 #### "Missing in props validation"
-<<<<<<< HEAD
+
 You may notice squiggly lines under your props, for example, under `animal` inside the `<ListItem />` component above.
 
 Hovering over these will tell you they are `missing in props validation`. For now, this can safely be ignored as it is just a default ESLint rule warning about prop types, something that will be covered later in the course.
@@ -115,18 +115,7 @@
     // Your other rules
     "react/prop-types": "off"
   }
-=======
-
-You may notice squiggly lines under your props (for example under `color` and `fontSize` inside the Button component below). Hovering over these will tell you they are `missing in props validation`. For now, this can safely be ignored as it is just a default ESLint rule warning about prop types, something that will be covered later in the course.
-
-For now, you may want to turn off this rule by adding the following to your `.eslintrc.cjs` file:
-
-```javascript
-"rules": {
-  // Your other rules
-  "react/prop-types": "off"
-}
->>>>>>> 9efa38a6
+
 ```
 
 </div>
