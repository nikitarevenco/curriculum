--- conflicted
+++ resolved
@@ -1,10 +1,6 @@
 ### Introduction
 
-<<<<<<< HEAD
-You now know *what* React is and you might even have an idea of *where* to use it, it's time to start figuring out *how*.
-=======
 You know *what* React is and you might even have an idea of *where* to use it. Now, it's time to start figuring out *how*.
->>>>>>> bc14d71f
 
 This lesson is going to cover starting a new React project on your machine, as well as some useful tools to help you along the way. We'll also explain some of the problems that may arise (and how to avoid them).
 
@@ -15,11 +11,7 @@
 - How React projects can be created.
 - How to use Vite to create new React projects.
 - How to format the code in React projects.
-<<<<<<< HEAD
-- What are React Developer Tools.
-=======
 - What React Developer Tools are.
->>>>>>> bc14d71f
 
 ### Many paths
 
@@ -47,31 +39,19 @@
 
 #### A note on Create React App
 
-<<<<<<< HEAD
 Create React App, or CRA, was the official way to scaffold new React projects since its introduction in 2016. Unfortunately, owing to many reasons, CRA was deprecated in early 2023. [Read this extensive comment by one of React's maintainers if you're curious](https://github.com/reactjs/react.dev/pull/5487#issuecomment-1409720741). Due to CRA's popularity, you'll see it mentioned in many tutorials and guides. However, it's no longer recommended to use it for new projects.
-=======
-Create React App, or CRA, was the official way to scaffold new React projects since its introduction in 2016. Unfortunately, owing to many reasons, CRA was deprecated in early 2023. Read this [extensive comment by one of React's maintainers](https://github.com/reactjs/react.dev/pull/5487#issuecomment-1409720741) if you're curious. Due to CRA's popularity, you'll see it mentioned in many tutorials and guides. However, it's no longer recommended to use for new projects.
->>>>>>> bc14d71f
 
 </div>
 
 ### Simplifying the process
 
-<<<<<<< HEAD
-Now that you understand what is involved with starting a React project from scratch, you can breathe a sigh of relief as you learn that we can get started with a *single terminal command*.
-=======
 Now that you understand what is involved with starting a React project from scratch, you can breathe a sigh of relief to learn that we can get started with a *single terminal command*.
->>>>>>> bc14d71f
 
 Vite builds frontend tools for developers and it leverages the latest technologies under the hood to provide a great developer experience. Fortunately, it also caters to the React ecosystem. We will use Vite's CLI to quickly create a template React project. It requires minimal configuration and provides extremely useful tools right out of the box, allowing us to get straight to the learning. Let's get started!
 
 ### Creating a React app
 
-<<<<<<< HEAD
-Please make sure that you are using the *LTS version of Node*, otherwise errors may occur. Fire up a terminal instance, `cd` over to the folder containing your projects, and enter the following command:
-=======
 Please make sure that you are using the *LTS version of Node*, otherwise errors may occur. Fire up a terminal instance, `cd` into the folder containing your projects, and enter the following command:
->>>>>>> bc14d71f
 
 ```bash
 npm create vite@latest my-first-react-app -- --template react
@@ -85,11 +65,7 @@
 Ok to proceed? (y)
 ```
 
-<<<<<<< HEAD
-Once the command had begun executing, it should output the next steps for you to follow:
-=======
 Once the command has executed, it should output the next steps for you to follow:
->>>>>>> bc14d71f
 
 ```bash
 cd my-first-react-app
@@ -97,11 +73,7 @@
 npm run dev
 ```
 
-<<<<<<< HEAD
-Provided that everything has gone according to plan, head over to `localhost:5173`, where you'll be greeted with the following page:
-=======
 Provided everything has gone according to plan, head over to `localhost:5173`, where you'll be greeted with the following page:
->>>>>>> bc14d71f
 
 ![Vite React template homepage](https://cdn.statically.io/gh/TheOdinProject/curriculum/73199c4e9e43e8d87f8759e026c13b63fcfe73c7/react/introduction/setting_up_a_react_environment/imgs/vite_react_homepage.png)
 
@@ -142,11 +114,7 @@
 1. We create a `root` object by invoking `ReactDOM.createRoot` with an element from our `index.html`.
 1. We invoke the `render` method which is attached to our `root` object, with some very interesting-looking syntax inside the parentheses.
 
-<<<<<<< HEAD
 All of this may understandably look unlike anything you've seen up until now, but have no fear, once you've spent the time with this course, you'll know exactly what all of this does, and *much more*.
-=======
-All of this may look different from anything you've seen, but have no fear! Once you've finished this course, you'll know exactly what all of this does, and *much more*.
->>>>>>> bc14d71f
 
 ### Keeping it clean
 
@@ -165,23 +133,14 @@
 <div class="lesson-content__panel" markdown="1">
 
 1. Review this material by reading through [Vite's Getting Started Page](https://vitejs.dev/guide/).
-<<<<<<< HEAD
-1. Check out this [guide for React Developer Tools](https://web.archive.org/web/20230127083036/https://www.pluralsight.com/guides/debugging-components-with-react-developer-tools) to begin learning how to utilize it effectively (don't worry if you can't yet understand some of the languages).
-1. Try to clean up your `my-first-react-app` project so that it no longer displays the default page, see if you can get it to display a "Hello, World!" message instead.
-=======
 1. Check out this [guide for React Developer Tools](https://web.archive.org/web/20230127083036/https://www.pluralsight.com/guides/debugging-components-with-react-developer-tools) to begin learning how to use it (don't worry if you don't understand some of the details yet).
 1. Try to clean up your `my-first-react-app` project so that it no longer displays the default page. See if you can get it to display a "Hello, World!" message instead.
->>>>>>> bc14d71f
 
 </div>
 
 ### Knowledge check
 
-<<<<<<< HEAD
 This section contains questions for you to check your understanding of this lesson on your own. If you’re having trouble answering a question, click it and review the material it links to.
-=======
-The following questions are an opportunity to reflect on key topics in this lesson. If you can't answer a question, click on it to review the material, but keep in mind you are not expected to memorize or master this knowledge.
->>>>>>> bc14d71f
 
 - [What are some of the ways we can start a new React project?](#many-paths)
 - [Why should we initially be using pre-made toolchains instead of making our own?](#many-paths)
@@ -193,13 +152,7 @@
 
 ### Additional resources
 
-<<<<<<< HEAD
 This section contains helpful links to other content. It isn't required, so consider it supplemental.
 
 - [Vite React App with EsLint & Prettier in VSCode (2023)](https://www.youtube.com/watch?v=SMbqi1HPprc) is a helpful video guide on how to set up Prettier inside your Vite-React projects.
-- [Intro to React Dev Tools](https://www.youtube.com/watch?v=rb1GWqCJid4) gets you up to speed with a quick overview of the basic features of React Dev tools in Chrome.
-=======
-This section contains helpful links to related content. It isn't required, so consider it supplemental.
-
-- It looks like this lesson doesn't have any additional resources yet. Help us expand this section by contributing to our curriculum.
->>>>>>> bc14d71f
+- [Intro to React Dev Tools](https://www.youtube.com/watch?v=rb1GWqCJid4) gets you up to speed with a quick overview of the basic features of React Dev tools in Chrome.