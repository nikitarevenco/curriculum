### Introduction

We've learned how to test our vanilla JavaScript applications in a previous section. Testing is a powerful tool that allows us to write maintainable and flexible code. If you've followed along with our lessons, so far we've been using the [Jest](https://jestjs.io/) framework. However, since we're using [Vite](https://vitejs.dev/) we'll switch over to [Vitest](https://vitest.dev/) as our test runner since it integrates nicely with Vite. We'll add more capabilities to our tests using the [React Testing library (RTL)](https://testing-library.com/docs/react-testing-library/intro/).

### Lesson overview

This section contains a general overview of topics that you will learn in this lesson.

- How to set up a React testing environment.
- How to test UI elements.
- Understanding snapshot tests.

### Setting up a React testing environment

Follow along [Robin Wieruch's guide on setting up Vitest with RTL](https://www.robinwieruch.de/vitest-react-testing-library/). Once you've completed the setup, let's meet back here.

Phew, that was a lot of setup. But there's one more tiny package to install before we can begin:

```bash
npm install @testing-library/user-event --save-dev
```

Now that we have everything we need, let's briefly go over what some of those packages do. We'll primarily focus on the `@testing-library` packages.

- `@testing-library/react` will give us access to useful functions like `render` which we'll demonstrate later on.

- `@testing-library/jest-dom` includes some handy custom matchers (assertive functions) like `toBeInTheDocument` and more. (complete list on [jest-dom's github](https://github.com/testing-library/jest-dom)). Jest already has a lot of matchers so this package is not compulsory to use.

<<<<<<< HEAD
* <span id="user-event">`@testing-library/user-event` provides the `userEvent` API that simulates user interactions with the webpage.</span>
=======
- <span id="user-event">`@testing-library/user-event` provides the `userEvent` API that simulates user interactions with the webpage.</span> Alternatively, we could import the `fireEvent` API from `@testing-library/react`.

  <div class="lesson-note" markdown="1">

  `fireEvent` is an inferior counterpart to `userEvent` and `userEvent` should always be preferred in practice.

  </div>
>>>>>>> 9243f252

### Our first query

First, we'll render the component using `render`. The API will return an object and we'll use destructuring syntax to obtain a subset of the methods required. You can read all about what `render` can do in [the React Testing Library API docs about render](https://testing-library.com/docs/react-testing-library/api/#render).

```jsx
// App.jsx

const App = () => <h1>Our First Test</h1>;

export default App;
```

```jsx
// App.test.jsx

import { render, screen } from "@testing-library/react";
import App from "./App";

describe("App component", () => {
  it("renders correct heading", () => {
    render(<App />);
    expect(screen.getByRole("heading").textContent).toMatch(/our first test/i);
  });
});

```

Execute `npm test App.test.jsx` on the terminal and see the test pass. `getByRole` is just one of the dozen query methods that we could've used. Essentially, queries are classified into three types: `getBy`, `queryBy` and `findBy`. Go through [the React Testing Library docs page about queries](https://testing-library.com/docs/queries/about/). Pay extra attention to the "Types of Queries" and "Priority" sections.

<span id="by-role-methods">As stated by the React Testing Library docs, `ByRole` methods are favored methods for querying, especially when paired with the `name` option. For example, we could improve the specificity of the above query like so: `getByRole("heading", { name: "Our First Test" })`. Queries that are done through `ByRole` ensure that our UI is accessible to everyone no matter what mode they use to navigate the webpage (i.e. mouse or assistive technologies).</span>

### Simulating user events

There are numerous ways a user can interact with a webpage. Even though live user feedback and interaction is irreplaceable, we can still build some confidence in our components through tests. Here's a button which changes the heading of the App:

```jsx
// App.jsx

import React, { useState } from "react";

const App = () => {
  const [heading, setHeading] = useState("Magnificent Monkeys");

  const clickHandler = () => {
    setHeading("Radical Rhinos");
  };

  return (
    <>
      <button type="button" onClick={clickHandler}>
        Click Me
      </button>
      <h1>{heading}</h1>
    </>
  );
};

export default App;
```

Let's test if the button works as intended. In this test suite, we'll use a separate utility to query our UI elements. React Testing Library provides the `screen` object which has all the methods for querying. With `screen`, we don't have to worry about keeping `render`'s destructuring up-to-date. Hence, it's better to use `screen` to access queries rather than to destructure `render`.

```jsx
// App.test.jsx

import { render, screen } from "@testing-library/react";
import userEvent from "@testing-library/user-event";
import App from "./App";

describe("App component", () => {
  it("renders magnificent monkeys", () => {
    // since screen does not have the container property, we'll destructure render to obtain a container for this test
    const { container } = render(<App />);
    expect(container).toMatchSnapshot();
  });

  it("renders radical rhinos after button click", async () => {
    const user = userEvent.setup();

    render(<App />);
    const button = screen.getByRole("button", { name: "Click Me" });

    await user.click(button);

    expect(screen.getByRole("heading").textContent).toMatch(/radical rhinos/i);
  });
});
```

The tests speak for themselves. In the first test, we utilize snapshots to check whether all the nodes render as we expect them to. In the second test, we simulate a click event. Then we check if the heading changed. `toMatch` is one of the various assertions we could have made. Notice that the callback function for the second test is an `async` one, as we need this in order to `await user.click()`.

It's also important to note that after every test, React Testing Library unmounts the rendered components. That's why we render for each test. For a lot of tests for a component, the `beforeEach` Vitest function could prove handy.

### What are snapshots?

Snapshot testing is just comparing our rendered component with an associated snapshot file. For example, the snapshot file which was automatically generated after we ran the *"magnificent monkeys renders"* test was:

```jsx
// Vitest Snapshot v1, https://vitest.dev/guide/snapshot.html

exports[`App component > renders magnificent monkeys 1`] = `
<div>
  <button
    type="button"
  >
    Click Me
  </button>
  <h1>
    Magnificent Monkeys
  </h1>
</div>
`;
```

It's an HTML representation of the `App` component. And it will be compared against the `App` in future snapshot assertions. If the `App` changes even slightly, the test fails.

<span id="advantage-snapshot-tests">Snapshot tests are fast and easy to write. One assertion saves us from writing multiple lines of code. For example, with a `toMatchSnapshot`, we're spared of asserting the existence of the button and the heading.</span> They also don't let unexpected changes creep into our code. Read all about what can be achieved with snapshots in the [Vitest snapshot docs](https://vitest.dev/guide/snapshot.html).

Snapshots might seem the best thing that has happened to us while testing thus far. But we are forced to wonder, *what* exactly are we testing? What's being validated? If a snapshot passes, what does it convey about the correctness of the component?

<span id="disadvantage-snapshot-tests">Snapshot tests may cause false positives. Since we cannot ascertain the validity of the component from a snapshot test, a bug might go undetected. Over-reliance on snapshots can make developers more confident about their code than they should be.</span>

The other issue with snapshots is false negatives. Even the most insignificant of changes compel the test to fail. Fixing punctuation? Snapshot will fail. Replacing an HTML tag to a more semantic one? Snapshot will fail. This might cause us to lose our confidence in the test suite altogether. Snapshots aren't inherently bad; they do serve a purpose. But it's beneficial to understand when to snapshot, and when not to snapshot.

### Assignment

<div class="lesson-content__panel" markdown="1">

1. [Testing Implementation Details](https://kentcdodds.com/blog/testing-implementation-details) by Kent C. Dodds shows us how we can reduce false test results and inflexible tests by avoiding testing the implementation of things. Note that while it starts with examples using the Enzyme testing library, the concepts are the primary focus.
1. Take a glance at all of the available query methods on [the React Testing Library's cheatsheet page](https://testing-library.com/docs/dom-testing-library/cheatsheet/). There's no need to use them all, but it's optimal to employ a specific method for a specific query. If none of the query methods suffice, there's an option to use test ids. Learn about test ids on [the React Testing Library's test id docs](https://testing-library.com/docs/queries/bytestid/).
1. Read [the userEvent API docs](https://testing-library.com/docs/user-event/intro) to get a feel of how to achieve user simulation.
1. This article on the [Pros and Cons of Snapshot Tests](https://tsh.io/blog/pros-and-cons-of-jest-snapshot-tests/) goes in depth regarding the advantages and disadvantages of snapshot testing. Even though the articles use Jest, the concepts should be transferrable. And this one, [Snapshot Testing: Benefits and Drawbacks](https://www.sitepen.com/blog/snapshot-testing-benefits-and-drawbacks), does an excellent job of explaining what snapshot testing is for programming in general.

</div>

### Knowledge check

The following questions are an opportunity to reflect on key topics in this lesson. If you can't answer a question, click on it to review the material, but keep in mind you are not expected to memorize or master this knowledge.

- [What packages are required for React testing?](#setting-up-a-react-testing-environment)
- [What is the significance of the user-event package?](#user-event)
- [What does the `render` method do?](https://testing-library.com/docs/react-testing-library/api/#render)
- [What is the most preferred method for querying?](#by-role-methods)
- [How would you test for a click event with `userEvent`?](#simulating-user-events)
- [What is the advantage of snapshot tests?](#advantage-snapshot-tests)
- [What are the disadvantages of snapshot tests?](#disadvantage-snapshot-tests)

### Additional resources

This section contains helpful links to related content. It isn't required, so consider it supplemental.

- This [tutorial on Testing React Apps by Academind](https://academind.com/tutorials/testing-react-apps) is a great overview of what you've learned. It goes into testing async code and callbacks which we haven't covered yet. Though you should be able to follow along using your previous knowledge.
- This [Intro to React Testing Library video](https://www.youtube.com/watch?v=YQLn7ycfzEo) for a hands-on tutorial.<|MERGE_RESOLUTION|>--- conflicted
+++ resolved
@@ -26,17 +26,7 @@
 
 - `@testing-library/jest-dom` includes some handy custom matchers (assertive functions) like `toBeInTheDocument` and more. (complete list on [jest-dom's github](https://github.com/testing-library/jest-dom)). Jest already has a lot of matchers so this package is not compulsory to use.
 
-<<<<<<< HEAD
-* <span id="user-event">`@testing-library/user-event` provides the `userEvent` API that simulates user interactions with the webpage.</span>
-=======
-- <span id="user-event">`@testing-library/user-event` provides the `userEvent` API that simulates user interactions with the webpage.</span> Alternatively, we could import the `fireEvent` API from `@testing-library/react`.
-
-  <div class="lesson-note" markdown="1">
-
-  `fireEvent` is an inferior counterpart to `userEvent` and `userEvent` should always be preferred in practice.
-
-  </div>
->>>>>>> 9243f252
+- <span id="user-event">`@testing-library/user-event` provides the `userEvent` API that simulates user interactions with the webpage.</span>
 
 ### Our first query
 
