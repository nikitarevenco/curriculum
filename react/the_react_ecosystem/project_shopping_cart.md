### Introduction

By now you've come far from your React-baby days. You have tools like routers and testing frameworks under your belt but you still have a long way to go. Now is a great time to put these concepts to use with a classic project - a mock shopping cart.

### Assignment

<div class="lesson-content__panel" markdown="1">

<<<<<<< HEAD
1.  Create a new React project.
2.  Think about the component and the folder structure. How could you set up your application? Which components or functionalities do you need? It's a good idea to note this down somewhere you can easily get to and refer back and add to it to keep track.
3.  You should have at least two pages (a home page and a shop page, which includes your shopping cart). Let the user navigate between the pages with a navigation bar, which will be shown on both pages.
4.  To your homepage, you can add whatever you'd like! A few images or information will be totally fine; it doesn't have to be something fancy - it's to test the concepts taught thus far.
5.  On the shopping cart page, you should have the same navigation bar that displays the number of items currently in the cart. You should also have a button next to it where you can go to the cart to checkout and pay (however we are not going to implement this logic here).
6.  Build individual card elements for each of your products. Display an input field on it, which lets a user manually type in how many items they want to buy. Also, add an increment and decrement button next to it for fine-tuning. You can also display a title for each product as well as an "Add To Cart" button.
7.  Fetch your shop items from [FakeStore API](https://fakestoreapi.com) or something similar.
8.  Once a user has submitted their order, the amount on the cart itself should adjust accordingly.
9.  Clear out any `missing in props validation` errors in your app!
10.  Make sure to test your app thoroughly using the React Testing Library. Be careful not to test `react-router-dom` directly, since it is an external library and the developers working on it must have tested the library already.
11. As usual, style your application so you can show it off! You have a host of options provided already.
12. Lastly, it's time to deploy it! Depending on what hosting solution you're using, you may need some additional configuration so that your routing is handled correctly as a single page application (SPA).

    1.  **Netlify**: You need to add a `_redirects` file to the `public/` directory of your project. Copy the following to redirect all routes to the index page and let `react-router-dom` handle the rest. You can read more about this at the [Netlify documentation on redirects](https://docs.netlify.com/routing/redirects/).

        ~~~txt
        /* /index.html 200
        ~~~

    2.  **Vercel**: You need to add a `vercel.json` file at the root of your project and copy the following configuration. Similar to Netlify, this redirects all routes to the index page and lets `react-router-dom` handle the rest. More information can be found here at the [Vercel documentation for SPAs and Vite](https://vercel.com/docs/frameworks/vite#using-vite-to-make-spas).

        ~~~json
        {
          "rewrites": [
            {
              "source": "/(.*)",
              "destination": "/index.html"
            }
          ]
        }
        ~~~

    3.  **Cloudflare Pages**: As of the time of writing, unlike Netlify and Vercel, no additional steps are required as the default behaviour will allow `react-router-dom` to correctly handle redirects for SPAs. You can learn more about this at the [Cloudflare documentation on serving pages](https://developers.cloudflare.com/pages/platform/serving-pages/).
=======
1. Create a new React project.
1. Think about the component and the folder structure. How could you set up your application? Which components or functionalities do you need? It's a good idea to note this down somewhere you can easily get to and refer back and add to it to keep track.
1. You should have at least two pages (a home page and a shop page, which includes your shopping cart). Let the user navigate between the pages with a navigation bar, which will be shown on both pages.
1. To your homepage, you can add whatever you'd like! A few images or information will be totally fine; it doesn't have to be something fancy - it's to test the concepts taught thus far.
1. On the shopping cart page, you should have the same navigation bar that displays the number of items currently in the cart. You should also have a button next to it where you can go to the cart to checkout and pay (however we are not going to implement this logic here).
1. Build individual card elements for each of your products. Display an input field on it, which lets a user manually type in how many items they want to buy. Also, add an increment and decrement button next to it for fine-tuning. You can also display a title for each product as well as an "Add To Cart" button.
1. Fetch your shop items from [FakeStore API](https://fakestoreapi.com) or something similar.
1. Once a user has submitted their order, the amount on the cart itself should adjust accordingly.
1. Make sure to test your app thoroughly using the React Testing Library. Be careful not to test `react-router-dom` directly, since it is an external library and the developers working on it must have tested the library already.
1. As usual, style your application so you can show it off! You have a host of options provided already.
1. Lastly, it's time to deploy it! Depending on what hosting solution you're using, you may need some additional configuration so that your routing is handled correctly as a single page application (SPA).

   1. **Netlify**: You need to add a `_redirects` file to the `public/` directory of your project. Copy the following to redirect all routes to the index page and let `react-router-dom` handle the rest. You can read more about this at the [Netlify documentation on redirects](https://docs.netlify.com/routing/redirects/).

      ```text
      /* /index.html 200
      ```

   1. **Vercel**: You need to add a `vercel.json` file at the root of your project and copy the following configuration. Similar to Netlify, this redirects all routes to the index page and lets `react-router-dom` handle the rest. More information can be found here at the [Vercel documentation for SPAs and Vite](https://vercel.com/docs/frameworks/vite#using-vite-to-make-spas).

      ```json
      {
        "rewrites": [
          {
            "source": "/(.*)",
            "destination": "/index.html"
          }
        ]
      }
      ```

   1. **Cloudflare Pages**: As of the time of writing, unlike Netlify and Vercel, no additional steps are required as the default behaviour will allow `react-router-dom` to correctly handle redirects for SPAs. You can learn more about this at the [Cloudflare documentation on serving pages](https://developers.cloudflare.com/pages/platform/serving-pages/).
>>>>>>> d7b2d17f

</div><|MERGE_RESOLUTION|>--- conflicted
+++ resolved
@@ -6,41 +6,6 @@
 
 <div class="lesson-content__panel" markdown="1">
 
-<<<<<<< HEAD
-1.  Create a new React project.
-2.  Think about the component and the folder structure. How could you set up your application? Which components or functionalities do you need? It's a good idea to note this down somewhere you can easily get to and refer back and add to it to keep track.
-3.  You should have at least two pages (a home page and a shop page, which includes your shopping cart). Let the user navigate between the pages with a navigation bar, which will be shown on both pages.
-4.  To your homepage, you can add whatever you'd like! A few images or information will be totally fine; it doesn't have to be something fancy - it's to test the concepts taught thus far.
-5.  On the shopping cart page, you should have the same navigation bar that displays the number of items currently in the cart. You should also have a button next to it where you can go to the cart to checkout and pay (however we are not going to implement this logic here).
-6.  Build individual card elements for each of your products. Display an input field on it, which lets a user manually type in how many items they want to buy. Also, add an increment and decrement button next to it for fine-tuning. You can also display a title for each product as well as an "Add To Cart" button.
-7.  Fetch your shop items from [FakeStore API](https://fakestoreapi.com) or something similar.
-8.  Once a user has submitted their order, the amount on the cart itself should adjust accordingly.
-9.  Clear out any `missing in props validation` errors in your app!
-10.  Make sure to test your app thoroughly using the React Testing Library. Be careful not to test `react-router-dom` directly, since it is an external library and the developers working on it must have tested the library already.
-11. As usual, style your application so you can show it off! You have a host of options provided already.
-12. Lastly, it's time to deploy it! Depending on what hosting solution you're using, you may need some additional configuration so that your routing is handled correctly as a single page application (SPA).
-
-    1.  **Netlify**: You need to add a `_redirects` file to the `public/` directory of your project. Copy the following to redirect all routes to the index page and let `react-router-dom` handle the rest. You can read more about this at the [Netlify documentation on redirects](https://docs.netlify.com/routing/redirects/).
-
-        ~~~txt
-        /* /index.html 200
-        ~~~
-
-    2.  **Vercel**: You need to add a `vercel.json` file at the root of your project and copy the following configuration. Similar to Netlify, this redirects all routes to the index page and lets `react-router-dom` handle the rest. More information can be found here at the [Vercel documentation for SPAs and Vite](https://vercel.com/docs/frameworks/vite#using-vite-to-make-spas).
-
-        ~~~json
-        {
-          "rewrites": [
-            {
-              "source": "/(.*)",
-              "destination": "/index.html"
-            }
-          ]
-        }
-        ~~~
-
-    3.  **Cloudflare Pages**: As of the time of writing, unlike Netlify and Vercel, no additional steps are required as the default behaviour will allow `react-router-dom` to correctly handle redirects for SPAs. You can learn more about this at the [Cloudflare documentation on serving pages](https://developers.cloudflare.com/pages/platform/serving-pages/).
-=======
 1. Create a new React project.
 1. Think about the component and the folder structure. How could you set up your application? Which components or functionalities do you need? It's a good idea to note this down somewhere you can easily get to and refer back and add to it to keep track.
 1. You should have at least two pages (a home page and a shop page, which includes your shopping cart). Let the user navigate between the pages with a navigation bar, which will be shown on both pages.
@@ -49,6 +14,7 @@
 1. Build individual card elements for each of your products. Display an input field on it, which lets a user manually type in how many items they want to buy. Also, add an increment and decrement button next to it for fine-tuning. You can also display a title for each product as well as an "Add To Cart" button.
 1. Fetch your shop items from [FakeStore API](https://fakestoreapi.com) or something similar.
 1. Once a user has submitted their order, the amount on the cart itself should adjust accordingly.
+1. Clear out any `missing in props validation` errors in your app!
 1. Make sure to test your app thoroughly using the React Testing Library. Be careful not to test `react-router-dom` directly, since it is an external library and the developers working on it must have tested the library already.
 1. As usual, style your application so you can show it off! You have a host of options provided already.
 1. Lastly, it's time to deploy it! Depending on what hosting solution you're using, you may need some additional configuration so that your routing is handled correctly as a single page application (SPA).
@@ -73,6 +39,5 @@
       ```
 
    1. **Cloudflare Pages**: As of the time of writing, unlike Netlify and Vercel, no additional steps are required as the default behaviour will allow `react-router-dom` to correctly handle redirects for SPAs. You can learn more about this at the [Cloudflare documentation on serving pages](https://developers.cloudflare.com/pages/platform/serving-pages/).
->>>>>>> d7b2d17f
 
 </div>