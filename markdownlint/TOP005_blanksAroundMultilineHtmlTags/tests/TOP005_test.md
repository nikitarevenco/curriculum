### Introduction

This file should flag with TOP005 errors, and no other linting errors.

### Lesson overview

This section contains a general overview of topics that you will learn in this lesson.

- LO item

### Assignment

<div class="lesson-content__panel" markdown="1">

Valid div due to each tag being surrounded by blank lines.

</div>
<<<<<<< HEAD
re-trigger 
=======

>>>>>>> aff3df4c
#### Custom section

<div>Valid single-line div</div>

<div>Valid single-line div</div>Might even have other <span>paragraph</span> content with it.

<div class="lesson-content__panel" markdown="1">
The opening tag is invalid due to not being surrounded by blank lines.
Until a blank line is encountered, if there are any unrelated linting errors, the vast majority of them will not be caught due to how `markdown-it` parses `html_block` tokens.
e
The closing tag is valid as it is surrounded by blank lines.

</div>

Non-empty/codeblock line
<div class="lesson-content__panel" markdown="1">

The opening tag is invalid due to not being surrounded by blank lines or codeblock delimiters.
The blank line after it does allow the linter to correctly flag and unrelated linting errors in these lines if there are any.

</div>

<div>
Also invalidates when HTML blocks are chained without blank lines between them.
</div>
<div>
Also invalidates when HTML blocks are chained without blank lines between them.
</div>

```markdown
<div>

The only exception to blank lines is a code block delimiter.

</div>
```

```markdown
<div>

This line above the closing tag is not a blank line nor a code block delimiter, so the closing tag errors.
</div>
```

```html
<div>
  <p>
    Does not flag when used in an HTML example
  </p>
</div>
```

```jsx
<p>
  Also does not flag when used in JSX code blocks
</p>
```

```erb
<%= if language.isErb? %>
  <p>Also does not flag when used in erb code blocks</p>
<% end %>
```

```ejs
<% if (isEjs) { %>
  <p>Also does not flag when used in ejs code blocks</p>
<% } %>
```

```ruby
if ruby?
  html_fragment = <<~HTML
    <p>Does not flag when used in ruby code blocks</p>
  HTML
end
```

```javascript
const htmlString = `
  <p>Does not flag when used in JavaScript code blocks, e.g. template literals.</p>
`;
```

```markdown
<p>
    But does not like it if done in a non-HTML/JSX code block
</p>

<div>
  <p>
    TOP005 doesn't care it the tag is indented or not.
  </p>
</div>
```

<!-- markdownlint-disable-next-line -->
### `Will not flag ignore comments which require being directly followed by the line to ignore`

### Knowledge check

The following questions are an opportunity to reflect on key topics in this lesson. If you can't answer a question, click on it to review the material, but keep in mind you are not expected to memorize or master this knowledge.

- KC item

### Additional resources

This section contains helpful links to related content. It isn't required, so consider it supplemental.

- AR item<|MERGE_RESOLUTION|>--- conflicted
+++ resolved
@@ -15,11 +15,6 @@
 Valid div due to each tag being surrounded by blank lines.
 
 </div>
-<<<<<<< HEAD
-re-trigger 
-=======
-
->>>>>>> aff3df4c
 #### Custom section
 
 <div>Valid single-line div</div>
