--- conflicted
+++ resolved
@@ -24,12 +24,8 @@
 * [White Truffle -- Weighted towards startups right now](http://www.whitetruffle.com)
 * [Dice.com](http://www.dice.com)
 * [Coderwall.com](http://coderwall.com) lets you display your engineering prowess and they can come to you.
-<<<<<<< HEAD
 * [Join-Startups](https://underdog.io/) - open startup jobs in a dozen cities
-=======
-* [Join-Startups](http://join-startups.com) - open startup jobs in a dozen cities
 * [Work-At-A-Startup](https://www.workatastartup.com/) - Y-Combinator Startups
->>>>>>> cb73bc5a
 
 ### On Recruiters
 
