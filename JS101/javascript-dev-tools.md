--- conflicted
+++ resolved
@@ -1,23 +1,3 @@
-<<<<<<< HEAD
-Knowing how to use the Developers Tools inside your browser is an important skill for any web developer.  The Developer Tools are useful for running Javascript code, editing HTML and CSS Styles without having to refresh the page, viewing any data, along with countless other things.  Once you know how to use the Developer Tools you'll wonder how you got along without them.
-
-## Opening Dev Tools
-
-There are three ways to open the Developer Tools menu:
-1. Select the Chrome Menu > `More Tools` > `Developer Tools`
-2. Right click anywhere on a webpage and select `Inspect`
-3. Use the keyboard shortcut `CTRL + Shift + I` (`option + command + I` on Mac)
-
-## Your Assignment
-
-1. Watch [this video](https://www.youtube.com/watch?v=wcFnnxfA70g) by Jose Vidal on how to use the Developer Tools menu.
-2. Read over the [Chrome DevTools Documentation](https://developer.chrome.com/devtools) by Google. Pay particular attention to sections "Accessing the DevTools" through "Debugging Javascript" since this is what you'll use the Developer Tools for 95% of the time.
-3. Learn to inspect HTML page elements by reading through [this article](https://developers.google.com/web/tools/chrome-devtools/inspect-styles/) by Google, then continue on to [Edit the DOM](https://developers.google.com/web/tools/chrome-devtools/inspect-styles/edit-dom)
-4. Practice your DevTool skills with [this interactive](https://developers.google.com/web/tools/chrome-devtools/css/)  CSS DevTools overview.
-5. Finally, watch [this video](https://www.youtube.com/watch?v=JzZFccCEgGA) by The Net Ninja for more detail on using the Javascript Console.
-
-These resoures should give you a pretty good starting point for learning DevTools.
-=======
 ### Introduction
 Knowing how to use the Developers Tools inside your browser is an important skill for any web developer. The Developer Tools are useful for running JavaScript code, editing HTML and CSS styles without having to refresh the page, or viewing performance data. They also save you lots of time. Getting started couldn't be any easier.
 
@@ -59,5 +39,4 @@
 
 1. Learn 14 tips and tricks in this [JavaScript 30 Video](https://www.youtube.com/watch?v=xkzDaKwinA8) by Wes Bos
 2. Learn to inspect HTML page elements by reading through [this article](https://developers.google.com/web/tools/chrome-devtools/inspect-styles/) by Google, then continue on to [Edit the DOM](https://developers.google.com/web/tools/chrome-devtools/inspect-styles/edit-dom)
-3. Practice your DevTool skills with [this interactive](https://developers.google.com/web/tools/chrome-devtools/css/)  DevTools CSS overview.
->>>>>>> 8bdf3f93
+3. Practice your DevTool skills with [this interactive](https://developers.google.com/web/tools/chrome-devtools/css/)  DevTools CSS overview.