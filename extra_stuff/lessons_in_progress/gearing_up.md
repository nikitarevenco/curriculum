#Gearing up for success
Learning how to program is hard. It is not an easy skill to acquire and it can't
be learned in a weekend or month for that matter. With that said, before we get
into the meat of the curriculum, it would be beneficial to go over:
* the things that will help you succeed in your goal of learning to code, and 
* the pitfalls that you should try to avoid.

## Mindset
<<<<<<< HEAD
Your mindset is very important when teaching yourself any new skills not just
programming, it has more of an impact of your chances of success than just about
=======
Your mindset is very important when teaching yourself *any* new skills - not just
programming. Your mindset will have more of an impact on your chances of success than just about
>>>>>>> 74c54820
anything else.

We will look at getting clear about what your motivation for learning
programming is and getting yourself into the growth mindset so that you
have the right mentality when approaching challenges through out the curriculum.

###Your Motivation For Learning Programming
Your motivation to learn to code could be to have a fulfilling career that pays
<<<<<<< HEAD
well, it could the creative outlet programming provides, it may be to have the
skills and ability to build any sort of app you can think of, it might be to start
your own company by turning an app idea you have into reality. It may be a
combination of these reasons or something else entirely.

Whatever the reasons you have for learning to program you should take a moment to
think about what it is, it will be what pulls you through to the end of this
journey and gives you a definitive goal to aim towards.
=======
well; it could the creativity outlet programming provides; it may be to have the
skills and abilities to build any sort of app you can think of; it might be to start
your own company by turning an app idea you have into reality. It may be a
combination of these reasons or something else entirely.

Whatever the reasons you have for learning to program, you should take a moment to
think about what it is. Hold on tightly to your reasons - they will be what pulls you through to the end of this journey, giving you a definitive goal to aim towards.
>>>>>>> 74c54820

To give your motivation a bit of a boost you can read about the success of others:

* [A woman who taught herself enough to land a job in 5 months](http://newcodegirl.blogspot.co.uk)
* [A blacksmith who taught himself how to code](http://joshuakemp.blogspot.co.uk/2013/11/how-blacksmith-learned-to-code-and-9.html)
* [This 32 year old who taught himself programming using the odin project over the period of a year and landed a job](https://www.reddit.com/r/learnprogramming/comments/34r807/im_32_years_old_and_just_started_my_first/?)
* [Another guy who used the odin project to get a job](https://www.reddit.com/r/learnprogramming/comments/4goiwx/i_got_hiredagain/?)

###The Growth Mindset
<<<<<<< HEAD
There is a wide body of research that supports that intelligence is not fixed,
it can be developed. People usually fall into one of the following two mindsets:
=======
There is a wide body of research that supports that intelligence is not fixed, that
it can be developed. People usually fall into one of the following two mindsets
>>>>>>> 74c54820

**Fixed Mindset**

Someone who believes if they don't get something on their first attempt they never
will and that they aren't smart enough to be able to do or understand some things.

**Growth Mindset:**

Someone that believes they can get better at anything with effort and persistence.

What does this mean for you? it means you can learn new skills and develop new
talents with **persistence and grit**. There will be many times throughout Odin
that you will be stuck with a concept or a programming problem and may find
yourself questioning your ability to learn programming.

When you find yourself in this position, remind yourself that you may not get it
*yet* but with persistence and grit you will. Struggling with something is
growth. It doesn't matter how long you struggle with a concept or project; all
that matters is that you have the grit and tenacity to see it through, that's how
real learning happens.

While you're working through the curriculum, embrace the struggles you encounter
with learning difficult concepts and completing projects. And celebrate your
persistence at overcoming those struggles.

When you find yourself questioning your ability reflect on the successes you have
<<<<<<< HEAD
already had while learning to program, the projects you have completed and the
concepts you at one time didn't understand but now do. This is all the proof you need
=======
already had while learning to program - the projects you have completed and the
concepts you, at one time, didn't understand but now do. This is all the proof you need
>>>>>>> 74c54820
that you can do it.

To learn more about the growth mindset use these resources:
* [Believe you can get better](https://www.ted.com/talks/carol_dweck_the_power_of_believing_that_you_can_improve)
* [Grit](https://www.ted.com/talks/angela_lee_duckworth_the_key_to_success_grit)
* [You can learn anything](https://www.khanacademy.org/about/blog/post/95208400815/the-learning-myth-why-ill-never-tell-my-son-hes)

## The Best ways to Learn
<<<<<<< HEAD
Odin's curriculum has two fundamental aspects, you will be assigned resources
to read, watch and do in a lesson. These are comprised of resources we have
gathered up from around the Internet, the reason why we do this over rolling
our own material for everything is because this allows us to utilise the very best
resources that have been created by experts in their field that are authorities
in what they are teaching.
=======
Odin's curriculum has two fundamental aspects: lessons and projects. 

Lessons: You will be assigned resources to read, watch and do in a lesson. These are comprised of various resources we have gathered from all over the internet. The reason why we do this, over rolling our own material for everything, is because this allows us to utilise the very best resources to teach you. These are resources created by experts in their fields and are the authorities in what they are teaching.
>>>>>>> 74c54820

Projects: Most of these lessons are followed by projects that allow you to practice and solidify the concepts you have just learned about in the previous lessons. Most of the projects will give you a description of the problem you have to solve or the website you have to build. This allows you to be as creative as you like with the solution and with little hand holding.

Through Odin you will learn to be independent learners, it's the only way you can truly learn programming. 

### The Process of Learning
<<<<<<< HEAD
The way we have structured our curriculum with lessons and projects is consistent
with the best ways of how to effectively learn. Learning involves understanding
concepts and practicing them to solidify your understanding by using the concepts
in a context where the concept is relevant.
=======
Learning involves context. It is by learning concepts and then practicing them which will help you to solidify how things work and fit together. Projects are the ultimate way of indicating whether your theory matches up with how the programming language actually operates.
>>>>>>> 74c54820

When learning, your mind will consistently switch between the following two states:

<<<<<<< HEAD
**Focus mode**
When you are actively focused on learning, reading, watching videos, working on
a project.

**Diffuse mode**
When you are not actively in a learning activity, doing the dishes, exercising,
sleeping etc. When in this state your mind goes about the business of connecting what
you have been learning to the other things you know. This is where breakthroughs
happen.
=======
**Focus mode** 

This state occurs when you are consciously focusing on learning, reading, watching videos or working on a project.

**Diffuse mode** 

This state occurs subconsciously, at times when you are not actively learning, such as doing the dishes, exercising, sleeping etc. When in this state your mind goes about the business of connecting what you have been learning to the other things you know. This is where break-throughs happen.
>>>>>>> 74c54820

It's important to know that your mind goes through these two states to learn
because you can utilise this to make your learning more efficient. When stuck on
a concept or project taking a break to refresh and let your subconscious go to work
connecting what you are learning together more often than not leads to a solution
to your problem.

In short, understand it, practice it, and finally teach it.

Teaching what you know to others is a great way to solidify what you have learnt
and can often reveal holes in your knowledge that you wouldnt have identified
<<<<<<< HEAD
otherwise. You can use our [Slack chat](http://www.theodinproject.com/chat) to practice
this method of learning by answering questions and helping students who are not
is far in  the course as you are.

To learn more about effective ways to learn, [Learning How to Learn on Coursera](https://www.coursera.org/learn/learning-how-to-learn) comes highly
=======
otherwise. You can use our [slack chat](http://www.theodinproject.com/chat) to practice this method of learning by answering questions and helping students who are not as far in  the course as you are. Don't forget to introduce yourself!

To learn more about andragogy, [learning how to learn on coursera](https://www.coursera.org/learn/learning-how-to-learn) is highly
>>>>>>> 74c54820
recommended.

### What to do when you are stuck
You will inevitably be stuck at some point in the curriculum, it may be due to
a concept that you are having difficulty understanding or it may be due to
<<<<<<< HEAD
something not working when you are doing a project. Whatever it is use the
=======
something not working when you are doing a project. Whatever it is, use the
>>>>>>> 74c54820
following processes to get unstuck:

* Google it - you can be sure someone else out there has had the same problem as
you at some point, a quick Google can often lead to a solution.
* Take a break - allow your diffuse state to work on the problem.
* Ask for help in our [chat](http://www.theodinproject.com/chat) - come prepared
with your research done, people will be more willing to help you when they can see
you have already put effort into trying to figure out the solution.

## Managing your Study Time
You will have more success with Odin by putting **consistent** time into it rather
than working on it every other day. Building a habit of studying everyday at
a specific time and for a specific amount of time will ensure you make consistent
progress.

### How to Avoid Procrastination
Procrastination will be your biggest enemy when trying to make progress, this is how
to avoid it:

**Use the Pomodoro Technique**
<<<<<<< HEAD
The Pomodoro technique is a way of managing your time in order to stay focused.
=======

The pomodoro technique is a way of managing your time in order to stay focused.
>>>>>>> 74c54820
You basically set a timer for 25 minutes and work on a task until the timer goes
off. You then take a 5 minute break and go again for 25 minutes once your break
is over.

If you get distracted or interrupted during the 25 minutes you have to start the
25 minutes of work over again.

<<<<<<< HEAD
The Pomodoro technique is great for avoiding procrastination as it forces you to
work without distractions and it's only for 25 minutes before taking a break
so it's not overwhelming which makes it harder to rationalise procrastinating.
=======
The pomodoro technique is great for avoiding procrastination as it forces you to
work without distractions. And since it's only for 25 minutes before taking a break, it's not overwhelming, making it harder to rationalise procrastinating.
>>>>>>> 74c54820

To learn more about the Pomodoro technique read this [great article](https://medium.com/skhack-life-2-0/multiply-your-productivity-with-pomodoro-eeac2645a78e#.clvcxxyk8)

**Avoid Digital Distractions**
Digital distractions are email and Facebook notifications, time wasting websites
<<<<<<< HEAD
like social networks. These kinds of distractions break your focus and make it tempting
to procrastinate they should be avoided during study time.

solution:
Turn off notifications and add a blocker to your Internet to limit time on time
wasting sites like Facebook.
=======
like social networks. These kinds of distractions break your focus and make it tempting to procrastinate they should be avoided during study time.

Solution: turn off notifications and add a blocker to your internet to limit time on time wasting sites like Facebook.
>>>>>>> 74c54820

**Avoid Physical Distractions in your Environment**
Physical distractions are distractions from your environment, things like a TV in
the background, other people speaking etc. These are just as much a nuisance to
breaking your focus as digital distractions.

<<<<<<< HEAD
Solution:
Find a quiet study place in your home you can go to to focus, if that's not an
option you can use noise cancelling headphones to block out any noise distractions
from your environment.
=======
Solution: find a quiet study place in your home you can go to to focus, if that's not an option you can use noise cancelling head phones to block out any noise distractions from your environment.
>>>>>>> 74c54820

## Pitfalls to Avoid
The following are some of the pitfalls that beginners often make when learning how
to program, try your best to avoid these.

###Don't get pulled into rabbit holes
Because we cover so much material on Odin and link to so many high quality, outside
courses and tools, it is easy for students to get pulled into rabbit holes by
spending time trying to learn all there is to know about a subject that they aren't
ready for or wont have much benefit to them. **We have put a lot of effort into structuring the curriculum** so that all of the important things that you need to
know about web development are covered exactly when you need to know them.

To get the best results from this curriculum try to **stick to the path laid out**
as much as possible and try to limit time spent going down rabbit holes as these
sidetracks can really ruin your momentum.

###Don't compare yourself to others
Measure progress against yourself and don't compare yourself to others. Students
often compare themselves against others who are further along in their coding
journey or have more experience. This is a recipe for depression and frustration.
Only compare yourself to your past self, can you do or know more than you did
last week, month or year? Then you are making progress.

###Conclusion
Learning any new skill is a journey full of speed bumps and obstacles to be
<<<<<<< HEAD
overcome, we hope that the principles here will help you as you go
=======
overcome. We hope that the principles here will help you as you go
>>>>>>> 74c54820
forward and put you in a much better position to succeed and get the most out
of Odin. Without further ado, lets get stuck in to learning Web development.

### Extra resources
* [Learning to code when it gets dark](https://medium.freecodecamp.com/learning-to-code-when-it-gets-dark-e485edfb58fd#.yjh0fehje)
* [Why learning to code is so damn hard](https://www.vikingcodeschool.com/posts/why-learning-to-code-is-so-damn-hard)<|MERGE_RESOLUTION|>--- conflicted
+++ resolved
@@ -2,17 +2,12 @@
 Learning how to program is hard. It is not an easy skill to acquire and it can't
 be learned in a weekend or month for that matter. With that said, before we get
 into the meat of the curriculum, it would be beneficial to go over:
-* the things that will help you succeed in your goal of learning to code, and 
+* the things that will help you succeed in your goal of learning to code, and
 * the pitfalls that you should try to avoid.
 
 ## Mindset
-<<<<<<< HEAD
-Your mindset is very important when teaching yourself any new skills not just
-programming, it has more of an impact of your chances of success than just about
-=======
 Your mindset is very important when teaching yourself *any* new skills - not just
 programming. Your mindset will have more of an impact on your chances of success than just about
->>>>>>> 74c54820
 anything else.
 
 We will look at getting clear about what your motivation for learning
@@ -21,24 +16,13 @@
 
 ###Your Motivation For Learning Programming
 Your motivation to learn to code could be to have a fulfilling career that pays
-<<<<<<< HEAD
-well, it could the creative outlet programming provides, it may be to have the
-skills and ability to build any sort of app you can think of, it might be to start
-your own company by turning an app idea you have into reality. It may be a
-combination of these reasons or something else entirely.
-
-Whatever the reasons you have for learning to program you should take a moment to
-think about what it is, it will be what pulls you through to the end of this
-journey and gives you a definitive goal to aim towards.
-=======
-well; it could the creativity outlet programming provides; it may be to have the
+well; it could the creative outlet programming provides; it may be to have the
 skills and abilities to build any sort of app you can think of; it might be to start
 your own company by turning an app idea you have into reality. It may be a
 combination of these reasons or something else entirely.
 
 Whatever the reasons you have for learning to program, you should take a moment to
 think about what it is. Hold on tightly to your reasons - they will be what pulls you through to the end of this journey, giving you a definitive goal to aim towards.
->>>>>>> 74c54820
 
 To give your motivation a bit of a boost you can read about the success of others:
 
@@ -48,13 +32,8 @@
 * [Another guy who used the odin project to get a job](https://www.reddit.com/r/learnprogramming/comments/4goiwx/i_got_hiredagain/?)
 
 ###The Growth Mindset
-<<<<<<< HEAD
-There is a wide body of research that supports that intelligence is not fixed,
+There is a wide body of research that supports that intelligence is not fixed, that
 it can be developed. People usually fall into one of the following two mindsets:
-=======
-There is a wide body of research that supports that intelligence is not fixed, that
-it can be developed. People usually fall into one of the following two mindsets
->>>>>>> 74c54820
 
 **Fixed Mindset**
 
@@ -81,13 +60,8 @@
 persistence at overcoming those struggles.
 
 When you find yourself questioning your ability reflect on the successes you have
-<<<<<<< HEAD
-already had while learning to program, the projects you have completed and the
-concepts you at one time didn't understand but now do. This is all the proof you need
-=======
 already had while learning to program - the projects you have completed and the
 concepts you, at one time, didn't understand but now do. This is all the proof you need
->>>>>>> 74c54820
 that you can do it.
 
 To learn more about the growth mindset use these resources:
@@ -96,54 +70,34 @@
 * [You can learn anything](https://www.khanacademy.org/about/blog/post/95208400815/the-learning-myth-why-ill-never-tell-my-son-hes)
 
 ## The Best ways to Learn
-<<<<<<< HEAD
-Odin's curriculum has two fundamental aspects, you will be assigned resources
-to read, watch and do in a lesson. These are comprised of resources we have
-gathered up from around the Internet, the reason why we do this over rolling
-our own material for everything is because this allows us to utilise the very best
-resources that have been created by experts in their field that are authorities
-in what they are teaching.
-=======
-Odin's curriculum has two fundamental aspects: lessons and projects. 
+Odin's curriculum has two fundamental aspects: lessons and projects.
 
 Lessons: You will be assigned resources to read, watch and do in a lesson. These are comprised of various resources we have gathered from all over the internet. The reason why we do this, over rolling our own material for everything, is because this allows us to utilise the very best resources to teach you. These are resources created by experts in their fields and are the authorities in what they are teaching.
->>>>>>> 74c54820
 
 Projects: Most of these lessons are followed by projects that allow you to practice and solidify the concepts you have just learned about in the previous lessons. Most of the projects will give you a description of the problem you have to solve or the website you have to build. This allows you to be as creative as you like with the solution and with little hand holding.
 
-Through Odin you will learn to be independent learners, it's the only way you can truly learn programming. 
+Through Odin you will learn to be independent learners, it's the only way you can
+truly learn programming.
 
 ### The Process of Learning
-<<<<<<< HEAD
-The way we have structured our curriculum with lessons and projects is consistent
-with the best ways of how to effectively learn. Learning involves understanding
-concepts and practicing them to solidify your understanding by using the concepts
-in a context where the concept is relevant.
-=======
-Learning involves context. It is by learning concepts and then practicing them which will help you to solidify how things work and fit together. Projects are the ultimate way of indicating whether your theory matches up with how the programming language actually operates.
->>>>>>> 74c54820
+Learning involves context. It is by learning concepts and then practicing them
+which will help you to solidify how things work and fit together. Projects are
+the ultimate way of indicating whether your theory matches up with how the
+programming concepts and techniques actually operate.
 
 When learning, your mind will consistently switch between the following two states:
 
-<<<<<<< HEAD
 **Focus mode**
-When you are actively focused on learning, reading, watching videos, working on
-a project.
+
+This state occurs when you are consciously focusing on learning, reading,
+watching videos or working on a project.
 
 **Diffuse mode**
-When you are not actively in a learning activity, doing the dishes, exercising,
-sleeping etc. When in this state your mind goes about the business of connecting what
-you have been learning to the other things you know. This is where breakthroughs
-happen.
-=======
-**Focus mode** 
-
-This state occurs when you are consciously focusing on learning, reading, watching videos or working on a project.
-
-**Diffuse mode** 
-
-This state occurs subconsciously, at times when you are not actively learning, such as doing the dishes, exercising, sleeping etc. When in this state your mind goes about the business of connecting what you have been learning to the other things you know. This is where break-throughs happen.
->>>>>>> 74c54820
+
+This state occurs subconsciously, at times when you are not actively learning,
+such as doing the dishes, exercising, sleeping etc. When in this state your mind
+goes about the business of connecting what you have been learning to the other
+things you know. This is where break-throughs happen.
 
 It's important to know that your mind goes through these two states to learn
 because you can utilise this to make your learning more efficient. When stuck on
@@ -154,28 +108,17 @@
 In short, understand it, practice it, and finally teach it.
 
 Teaching what you know to others is a great way to solidify what you have learnt
-and can often reveal holes in your knowledge that you wouldnt have identified
-<<<<<<< HEAD
-otherwise. You can use our [Slack chat](http://www.theodinproject.com/chat) to practice
-this method of learning by answering questions and helping students who are not
-is far in  the course as you are.
-
-To learn more about effective ways to learn, [Learning How to Learn on Coursera](https://www.coursera.org/learn/learning-how-to-learn) comes highly
-=======
-otherwise. You can use our [slack chat](http://www.theodinproject.com/chat) to practice this method of learning by answering questions and helping students who are not as far in  the course as you are. Don't forget to introduce yourself!
-
-To learn more about andragogy, [learning how to learn on coursera](https://www.coursera.org/learn/learning-how-to-learn) is highly
->>>>>>> 74c54820
-recommended.
+and can often reveal holes in your knowledge that you wouldn't have identified
+otherwise. You can use our [slack chat](http://www.theodinproject.com/chat) to
+practice this method of learning by answering questions and helping students who
+are not as far in  the course as you are. Don't forget to introduce yourself!
+
+To learn more about the best ways to learn, [learning how to learn on coursera](https://www.coursera.org/learn/learning-how-to-learn) is highly recommended.
 
 ### What to do when you are stuck
 You will inevitably be stuck at some point in the curriculum, it may be due to
 a concept that you are having difficulty understanding or it may be due to
-<<<<<<< HEAD
-something not working when you are doing a project. Whatever it is use the
-=======
 something not working when you are doing a project. Whatever it is, use the
->>>>>>> 74c54820
 following processes to get unstuck:
 
 * Google it - you can be sure someone else out there has had the same problem as
@@ -196,12 +139,7 @@
 to avoid it:
 
 **Use the Pomodoro Technique**
-<<<<<<< HEAD
 The Pomodoro technique is a way of managing your time in order to stay focused.
-=======
-
-The pomodoro technique is a way of managing your time in order to stay focused.
->>>>>>> 74c54820
 You basically set a timer for 25 minutes and work on a task until the timer goes
 off. You then take a 5 minute break and go again for 25 minutes once your break
 is over.
@@ -209,45 +147,27 @@
 If you get distracted or interrupted during the 25 minutes you have to start the
 25 minutes of work over again.
 
-<<<<<<< HEAD
 The Pomodoro technique is great for avoiding procrastination as it forces you to
-work without distractions and it's only for 25 minutes before taking a break
-so it's not overwhelming which makes it harder to rationalise procrastinating.
-=======
-The pomodoro technique is great for avoiding procrastination as it forces you to
 work without distractions. And since it's only for 25 minutes before taking a break, it's not overwhelming, making it harder to rationalise procrastinating.
->>>>>>> 74c54820
 
 To learn more about the Pomodoro technique read this [great article](https://medium.com/skhack-life-2-0/multiply-your-productivity-with-pomodoro-eeac2645a78e#.clvcxxyk8)
 
 **Avoid Digital Distractions**
 Digital distractions are email and Facebook notifications, time wasting websites
-<<<<<<< HEAD
-like social networks. These kinds of distractions break your focus and make it tempting
-to procrastinate they should be avoided during study time.
-
-solution:
-Turn off notifications and add a blocker to your Internet to limit time on time
-wasting sites like Facebook.
-=======
-like social networks. These kinds of distractions break your focus and make it tempting to procrastinate they should be avoided during study time.
-
-Solution: turn off notifications and add a blocker to your internet to limit time on time wasting sites like Facebook.
->>>>>>> 74c54820
+like social networks. These kinds of distractions break your focus and make it
+tempting to procrastinate they should be avoided during study time.
+
+Solution: turn off notifications and add a blocker to your internet to limit time
+on time wasting sites like Facebook.
 
 **Avoid Physical Distractions in your Environment**
 Physical distractions are distractions from your environment, things like a TV in
 the background, other people speaking etc. These are just as much a nuisance to
 breaking your focus as digital distractions.
 
-<<<<<<< HEAD
-Solution:
-Find a quiet study place in your home you can go to to focus, if that's not an
-option you can use noise cancelling headphones to block out any noise distractions
-from your environment.
-=======
-Solution: find a quiet study place in your home you can go to to focus, if that's not an option you can use noise cancelling head phones to block out any noise distractions from your environment.
->>>>>>> 74c54820
+Solution: find a quiet study place in your home you can go to to focus, if that's
+not an option you can use noise cancelling head phones to block out any noise
+distractions from your environment.
 
 ## Pitfalls to Avoid
 The following are some of the pitfalls that beginners often make when learning how
@@ -273,13 +193,9 @@
 
 ###Conclusion
 Learning any new skill is a journey full of speed bumps and obstacles to be
-<<<<<<< HEAD
-overcome, we hope that the principles here will help you as you go
-=======
-overcome. We hope that the principles here will help you as you go
->>>>>>> 74c54820
-forward and put you in a much better position to succeed and get the most out
-of Odin. Without further ado, lets get stuck in to learning Web development.
+overcome. We hope that the principles here will help you as you go forward and
+put you in a much better position to succeed and get the most out of Odin.
+Without further ado, lets get stuck in to learning Web development.
 
 ### Extra resources
 * [Learning to code when it gets dark](https://medium.freecodecamp.com/learning-to-code-when-it-gets-dark-e485edfb58fd#.yjh0fehje)
