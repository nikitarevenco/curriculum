## The Basics of how to use git
<!-- < In this blurb we should talk about what this lesson will include, the commands used here will be the ones you will probably
use the most with git etc -->

This lesson will demonstrate how to use git to manage and archive your project folders:

1. You will set up a remote repository on GitHub and then move it down onto your local machine. 
2. Once this repo is set up locally, you can begin writing code for your project and then saving it with git. 
3. When you have finalised your saves you can then push your local repo up onto GitHub to share with everyone!

Here is a reference list of commands you will need to know and remember:
* Commands related to remote repository:
  * `git clone https://github.com/user-name/repository-name.git`
  * `git push origin master`
* Commands related to workflow:
  * `git add .`
  * `git commit -m "A message describing what you have done to make this snapshot different"`
* Commands related to checking status or log history
  * `git status`
  * `git log`

The git syntax works like this: `program | action | destination`.

For example:
* `git add .` is read like `git | add | .`
* `git commit -m "message"` is read like `git | commit -m | "message"`
* `git status` is read like `git | status | (no destination)`





## Learning Outcomes
*By the end of this you should be able to:*
* Create a Git repository on GitHub and move it onto your local machine
* Describe the difference between staging and committing changes
* Describe the difference between committing your changes and pushing them onto GitHub
* Check the status of your current repository from the command line
* Look at the history of your previous commits from the comamnd line
* Look at the history of your commits on the GitHub website





## Assignment:
<!-- This assignment is really good, no need for anymore -->
<!-- Since this assignment only has one resource, cs-rail has decided to remove the '1' bullet point - bullet points are already loaded in the intro blurb -->
[Try Git from codeschool](https://try.github.io/levels/1/challenges/1).
Follow the exercises up to and including "1.11 Pushing Remotely" then jump back here.





## Basics of git tutorial
<<<<<<< HEAD
=======
<!-- msg for kevinmulhern: Hey could you please include in your workflow instructions making a repo on GitHub? (untick initialize README) -->

Here we will describe the basic git workflow that you will use with your projects, feel free to follow along with this
<-- screen shots will be provided!->
>>>>>>> 3425ad98

### The two approaches for setting up a new project with GIT
There are two options available to you in regards to setting up git with a new project.

### Create your project on Github first
1. You should have created a github account in the [installations](http://www.theodinproject.com/web-development-101/installations) project.
   If you haven't done that yet you can sign up here [github](https://github.com/)
2. Create a new repository by clicking the button shown in the screen shot below.
3. Give your repository the name "git_test" in the repository name input field.
4. Check the "Initialize this repository with a README" option and finally create the repository by clicking the green "create repository" button at the bottom of the page.
5. This will redirect you to your new repository on github. To get this repository onto your local machine copy the url in the adress bar of your browser for your repository.
6. In your command line on your local machine navigate to where you want to store this project and then clone your repository on github onto your computer with `git clone` followed by the url you copied for your repository in the last step. The full command should look something like this `git clone https://github.com/YourUsername/git_test`.


7. Thats it, you have successfully connected the repository you created on github to your machine.
   to test this enter `git remote -v` in your command line. This will display the url of the repository you created
   in github as your remote. You might have also noticed

### Create your project on your computer first
1. In your command line create a new folder called "testing_git"
2. Go into this new folder `cd testing_git`
3. Now we will initialize it with git by entering `git init`
4. Go to github and create a new repository, name it `testing_git` **Note: It's important to your repository the same name as the name of the folder you created on your local machine.**
5. Check the initialize with read me option and create the new repository. This will redirect you to your new repo on Github.
6. Back on your command line enter `git remote -v` notice that its empty. This project isn't connected to any remote github repositories. Lets fix that.
7. Go to the testing_git repository on github and copy and paste the url. Back in your command line enter: `git remote add origin` followed by the url you copied. The full command will look something like this: `git remote add origin https://github.com/yourname/testing_git`
**Note: `origin` will be the name of your remote connection, you could call it anything you want but origin is convention.**
8. Enter `git remote -v` again, you should now have a connection to your remote github repository.   



## GIT workflow
1. change directories into the git_test folder you cloned onto your machine.
2. Create a new file in git_test called "hello_world.txt" 
3. type `git status in your terminal` notice your hello_world.rb file is in red, this means it is un-staged.
4. type `git add hello_word.txt` this adds your hello_world.txt file to staging area in git.
5. now type `git status` again, notice your file is now green.
6. now type `git commit -m "Initial commit"` and type `git status again` notice it now outputs "nothing to commit" your changes have been committed.

##How does git save files?
A *save* in git is divided into two terminal commands: **add** and **commit**. The combination of these two commands gives you control of exactly what you want to be remembered in your snapshot.


###The staging Area
Think of `add` as adjusting the number of people or elements to be included in your photo.

With Git you choose the changes you want to save with `git add`. Imagine a project that contains multiple files and you have made changes to several of them. You want to save some of the changes you have made and leave some other changes to continue working on them.

###Committing
Think of `commit` as actually taking the photo, resulting in a snapshot.

We used this command to commit the hello_world.txt file `git commit -m "Initial commit"` the `-m` flag stands for message and must always be followed by a message in quotes in our case `"Initial commit"`.




#todo in the next part we will edit the file again and add another file to repeat the basic commands so the student can get used to them
Now we will add another file into the mix.

7. Create a new file in the `git_test` folder and call it `hello_mars.txt`.
8. In your terminal and type `git status`, notice `hello_mars.txt` is un-staged.
9. Now open the `hello_word.txt` in your text editor of choice and add "Inside the hello world file".
10. Back in your terminal enter `git status`, notice that `hello_word.txt` is now un-staged again.
11. Add `hello_word.txt` to the staging area with `git add hello_word.txt`
12. Can you guess what `git status` will output now? `hello_word.txt` will be displayed in green text and `hello_mars.txt` will still be in red. This means only `hello_world.txt` has been added to the staging area.
13. Now lets add `hello_mars.txt` to staging area with a different variation of add `git add .` this full stop means add all un-staged files.
14. Enter `git status` once more, everything has now been added to the staging area.
15. Finally lets commit all of our changes `git commit -m "Added hello mars file and added a line to hello world"`
16. Enter `git status` once more, nothing to commit.
<|MERGE_RESOLUTION|>--- conflicted
+++ resolved
@@ -2,10 +2,14 @@
 <!-- < In this blurb we should talk about what this lesson will include, the commands used here will be the ones you will probably
 use the most with git etc -->
 
+
+
+<!-- I like idea of using this as a cheat sheet so users can reference back to this.
+but I think it should be at the end of the lesson after all the commands have been explained -->
 This lesson will demonstrate how to use git to manage and archive your project folders:
 
-1. You will set up a remote repository on GitHub and then move it down onto your local machine. 
-2. Once this repo is set up locally, you can begin writing code for your project and then saving it with git. 
+1. You will set up a remote repository on GitHub and then move it down onto your local machine.
+2. Once this repo is set up locally, you can begin writing code for your project and then saving it with git.
 3. When you have finalised your saves you can then push your local repo up onto GitHub to share with everyone!
 
 Here is a reference list of commands you will need to know and remember:
@@ -26,10 +30,6 @@
 * `git commit -m "message"` is read like `git | commit -m | "message"`
 * `git status` is read like `git | status | (no destination)`
 
-
-
-
-
 ## Learning Outcomes
 *By the end of this you should be able to:*
 * Create a Git repository on GitHub and move it onto your local machine
@@ -39,28 +39,13 @@
 * Look at the history of your previous commits from the comamnd line
 * Look at the history of your commits on the GitHub website
 
-
-
-
-
 ## Assignment:
-<!-- This assignment is really good, no need for anymore -->
-<!-- Since this assignment only has one resource, cs-rail has decided to remove the '1' bullet point - bullet points are already loaded in the intro blurb -->
 [Try Git from codeschool](https://try.github.io/levels/1/challenges/1).
 Follow the exercises up to and including "1.11 Pushing Remotely" then jump back here.
 
 
-
-
-
 ## Basics of git tutorial
-<<<<<<< HEAD
-=======
-<!-- msg for kevinmulhern: Hey could you please include in your workflow instructions making a repo on GitHub? (untick initialize README) -->
-
 Here we will describe the basic git workflow that you will use with your projects, feel free to follow along with this
-<-- screen shots will be provided!->
->>>>>>> 3425ad98
 
 ### The two approaches for setting up a new project with GIT
 There are two options available to you in regards to setting up git with a new project.
@@ -90,11 +75,13 @@
 **Note: `origin` will be the name of your remote connection, you could call it anything you want but origin is convention.**
 8. Enter `git remote -v` again, you should now have a connection to your remote github repository.   
 
-
+### Which one to use?
+<!-- recommend the create on github approach first as it takes care of setting up the connection with the remote etc.
+ the purpose of showing the other option is for the student to be aware of this approach -->
 
 ## GIT workflow
 1. change directories into the git_test folder you cloned onto your machine.
-2. Create a new file in git_test called "hello_world.txt" 
+2. Create a new file in git_test called "hello_world.txt"
 3. type `git status in your terminal` notice your hello_world.rb file is in red, this means it is un-staged.
 4. type `git add hello_word.txt` this adds your hello_world.txt file to staging area in git.
 5. now type `git status` again, notice your file is now green.
@@ -115,10 +102,7 @@
 We used this command to commit the hello_world.txt file `git commit -m "Initial commit"` the `-m` flag stands for message and must always be followed by a message in quotes in our case `"Initial commit"`.
 
 
-
-
-#todo in the next part we will edit the file again and add another file to repeat the basic commands so the student can get used to them
-Now we will add another file into the mix.
+## Adding another file into the mix.
 
 7. Create a new file in the `git_test` folder and call it `hello_mars.txt`.
 8. In your terminal and type `git status`, notice `hello_mars.txt` is un-staged.
@@ -130,3 +114,14 @@
 14. Enter `git status` once more, everything has now been added to the staging area.
 15. Finally lets commit all of our changes `git commit -m "Added hello mars file and added a line to hello world"`
 16. Enter `git status` once more, nothing to commit.
+
+## Pushing your finished work to github
+<!-- to do -->
+
+
+
+
+## Cheatsheet?
+<!-- should we put a tldr; of all the commands here or in a separate markdown file on the curriculum repo on github to keep this lesson shorter? we could simply link the cheat sheet here. -->
+
+## Conclusion 