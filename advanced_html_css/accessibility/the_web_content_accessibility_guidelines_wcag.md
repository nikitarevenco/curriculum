### Introduction

After the previous lesson, you should now have a better understanding of how important web accessibility can be for certain users, and how beneficial it can be for *all* users. But how do we know not only what should be a11y friendly, but how to make those things a11y friendly? Well, there are many sources available to tell us the what and how, those who actually rely on accessibility being one of the best sources we can consult.

Another source, one that goes over many different ways to help make websites more accessible, is the Web Content Accessibility Guidelines (WCAG). In this lesson we're going to skim the surface of the WCAG, just to familiarize you with them at a more basic level.

### Lesson overview
<<<<<<< HEAD

By the end of this lesson, you should be able to:

=======

This section contains a general overview of topics that you will learn in this lesson.

>>>>>>> 58079352
- Explain the purpose of the Web Content Accessibility Guidelines.
- Name the 4 principles of the WCAG.

### Web Content Accessibility Guidelines

<span id="wcag-purpose">The WCAG exist in order to help create a shared standard when it comes to web accessibility.</span>Think of web accessibility as the destination, and the WCAG as one of the tools that can help get us closer to it.   

It's important to understand that while the WCAG can be incredibly helpful for building an a11y foundation, they are not the finish line when it comes to accessibility. Like the name says, they are guidelines, and they will only help us make websites *more* accessible.

### The four principles

The WCAG are organized around four, core principles (POUR) that should be kept in mind when implementing any sort of accessibility feature:

1. **Perceivable:** Users must be able to perceive the information or user interfaces being presented. For example, light text on a light background could be difficult for some users with a visual impairment to perceive.

2. **Operable:** Users must be able to operate any user interfaces or navigation, and interfaces cannot require an interaction which the user cannot perform. A navigation bar with drop-down menus that only expand when a mouse cursor hovers over them, for example, would not be operable by keyboard users giving those menu items focus.

3. **Understandable:** Users must be able to understand any information or user interface that is presented to them. For example, if a user tried submitting a form and received an error such as "Error 113: Bad data", they wouldn't be able to understand what the error actually means or how to fix whatever caused the error.

4. **Robust:** Content must be accessible by current assistive technologies and other user agents, and must remain accessible as those technologies advance.

#### Conformance levels

Conformance levels get mentioned at a couple of other points in these lessons, and we're only mentioning them here to briefly explain what they are ahead of time. The WCAG has three different conformance levels, each of which is made up of various success criteria, or rules, that must be followed in order to successfully meet that level of conformance. You don't need to worry about meeting any of these conformance levels completely for the purposes of these lessons, you only need to know that they exist (luckily their naming is pretty easy to remember).

- **Level A**, or essential support, is the minimum level of conformance for the WCAG.
- **Level AA**, or ideal support, is the level many organizations strive for. Meeting this level also requires meeting Level A.
- **Level AAA**, or specialized support, isn't recommended for entire sites to meet in full, as some content may make it impossible to meet this conformance level. Meeting this level would require also meeting both Level A and Level AA.

### (Before) implementing accessibility

The lessons that follow dive into several concepts that can help you improve the accessibility of your websites, but they don't cover *every* facet of accessibility. The goal of these lessons is just to introduce you to some of the more common concepts that you should get into the habit of checking for moving forward.

Even though we're only introducing you to some of these a11y concepts, you may still worry that your site isn't accessible enough. The first thing to keep in mind is that **no site will ever be 100% accessible**, so don't try to aim for such an impossible goal. Sometimes the purpose or concept of a site even requires some things to not be accessible in certain ways.

The second thing to keep in mind is that just taking those first few steps towards creating accessible websites matters just as much as the many more steps you'll take in the future. Even if you only add one a11y feature to your websites for now, what you may think is a minor addition could actually be a huge improvement for more users than you realize. So don't feel like you have to make everything perfect or that you need to add everything at once when implementing accessibility, especially when you're just starting out.

### Assignment

<div class="lesson-content__panel" markdown="1">
1. Read through the [WCAG Overview](https://www.w3.org/WAI/standards-guidelines/wcag/) page. Don't worry about all of the other links for now. The goal of reading this page is to understand more of the included overview and to get familiar with the site itself for when you *do* need to visit other pages on it.
2. Skim through [WebAIM's WCAG 2 Checklist](https://webaim.org/standards/wcag/checklist), keeping in mind to read the important disclaimer. For now the goal is just to get an idea of common accessibility issues, some of which you'll be ready to fix by the time you finish this set of lessons, rather than read through every issue listed on the page. Keep this resource bookmarked, though, as using it as your checklist when you start actively implementing accessibility will be really handy.
</div>

### Knowledge check

The following questions are an opportunity to reflect on key topics in this lesson. If you can't answer a question, click on it to review the material, but keep in mind you are not expected to memorize or master this knowledge.

- [What is the purpose of the Web Content Accessibility Guidelines?](#wcag-purpose)
- [What are the 4 principles of the WCAG?](#the-four-principles)

### Additional resources

This section contains helpful links to related content. It isn't required, so consider it supplemental.

- It looks like this lesson doesn't have any additional resources yet. Help us expand this section by contributing to our curriculum.<|MERGE_RESOLUTION|>--- conflicted
+++ resolved
@@ -5,15 +5,9 @@
 Another source, one that goes over many different ways to help make websites more accessible, is the Web Content Accessibility Guidelines (WCAG). In this lesson we're going to skim the surface of the WCAG, just to familiarize you with them at a more basic level.
 
 ### Lesson overview
-<<<<<<< HEAD
-
-By the end of this lesson, you should be able to:
-
-=======
 
 This section contains a general overview of topics that you will learn in this lesson.
 
->>>>>>> 58079352
 - Explain the purpose of the Web Content Accessibility Guidelines.
 - Name the 4 principles of the WCAG.
 
